//===- SFI.cpp - Instrument loads/stores for Software Fault Isolation ----- --//
// 
//                     The LLVM Compiler Infrastructure
//
// This file was developed by the LLVM research group and is distributed under
// the University of Illinois Open Source License. See LICENSE.TXT for details.
// 
//===----------------------------------------------------------------------===//
//
// This pass instruments loads and stores to prevent them from accessing
// protected regions of the virtual address space.
//
//===----------------------------------------------------------------------===//

#define DEBUG_TYPE "sva"

#include "llvm/ADT/Statistic.h"
#include "llvm/Attributes.h"
#include "llvm/Constants.h"
#include "llvm/InlineAsm.h"
#include "llvm/Pass.h"
#include "llvm/Support/CommandLine.h"
#include "llvm/Support/InstVisitor.h"
#include "llvm/IntrinsicInst.h"
#include "llvm/Target/TargetData.h"

// Pass Statistics
namespace {
  STATISTIC (LSChecks, "Load/Store Instrumentation Added");
}

/* Command line option for enabling checks on loads */
static llvm::cl::opt<bool>
DoLoadChecks("enable-sfi-loadchecks",
             llvm::cl::desc("Add SFI checks to loads"),
             llvm::cl::init(false));

/* Command line option for enabling SVA Memory checks */
static llvm::cl::opt<bool>
DoSVAChecks("enable-sfi-svachecks",
            llvm::cl::desc("Add special SFI checks for SVA Memory"),
            llvm::cl::init(false));

/* Command line option for enabling SVA Memory checks */
static llvm::cl::opt<bool>
UseMPX("enable-mpx-sfi",
            llvm::cl::desc("Use Intel MPX extensions for SFI"),
            llvm::cl::init(false));

#if 0
/* Mask to determine if we use the original value or the masked value */
static const uintptr_t checkMask = 0xffffff0000000000u;
#else
/* Mask to determine if we use the original value or the masked value */
static const uintptr_t checkMask = 0x0000000000fffffdul;
#endif

/* Mask to set proper lower-order bits */
static const uintptr_t setMask   = 0x0000020000000000ul;

// Location of secure memory
<<<<<<< HEAD
static uintptr_t startGhostMemory = 0xfffffd0000000000u;
=======
static uintptr_t startGhostMemory = 0xfffffd0000000000ul;
>>>>>>> 30f1ca65

namespace llvm {
  //
  // Pass: SFI
  //
  // Description:
  //  This pass instruments loads and stores for software fault isolation.
  //
  struct SFI : public FunctionPass, InstVisitor<SFI>{
   public:
     static char ID;
     SFI() : FunctionPass(ID) {}
      virtual bool runOnFunction (Function & F);
      const char *getPassName() const {
        return "SFI Instrumentation";
      }
     
      virtual void getAnalysisUsage(AnalysisUsage &AU) const {
        // Prerequisite passes
        AU.addRequired<TargetData>();

        // Preserve the CFG
        AU.setPreservesCFG();
        return;
      }

     // Initialization method
     bool doInitialization (Module & M);

     // Visitor methods
     void visitLoadInst  (LoadInst  & LI);
     void visitStoreInst (StoreInst & SI);
     void visitAtomicCmpXchgInst (AtomicCmpXchgInst &I);
     void visitAtomicRMWInst (AtomicRMWInst &I);
     void visitCallInst (CallInst & CI);
     void visitMemCpyInst (MemCpyInst & MCI);

   private:
     bool isTriviallySafe (Value * Ptr, Type * Type);
     Value * addBitMasking (Value * Pointer, Instruction & I);
     void instrumentMemcpy(Value * D, Value * S, Value * L, Instruction * I);
  };
}

using namespace llvm;

namespace llvm {

char SFI::ID = 0;

static RegisterPass<SFI>
X ("sfi", "Insert SFI load/store instrumentation");

//
// Method: isTriviallySafe()
//
// Description:
//  This method determines if a memory access of the specified type is safe
//  (and therefore does not need a run-time check).
//
// Inputs:
//  Ptr     - The pointer value that is being checked.
//  MemType - The type of the memory access.
//
// Return value:
//  true  - The memory access is safe and needs no run-time check.
//  false - The memory access may be unsafe and needs a run-time check.
//
// FIXME:
//  Performing this check here really breaks the separation of concerns design
//  that we try to follow; this should really be implemented as a separate
//  optimization pass.  That said, it is quicker to implement it here.
//
bool
SFI::isTriviallySafe (Value * Ptr, Type * MemType) {
  //
  // Attempt to see if this is a stack or global allocation.  If so, get the
  // allocated type.
  //
  Type * AllocatedType = 0;
#if 0
  if (AllocaInst * AI = dyn_cast<AllocaInst>(Ptr->stripPointerCasts())) {
    if (!(AI->isArrayAllocation())) {
      AllocatedType = AI->getAllocatedType();
    }
  }
#endif

  if (GlobalVariable * GV=dyn_cast<GlobalVariable>(Ptr->stripPointerCasts())) {
    AllocatedType = GV->getType()->getElementType();
  }

  //
  // If this is not a stack or global object, it is unsafe (it might be
  // deallocated, for example).
  //
  if (!AllocatedType)
    return false;

  //
  // If the types are the same, then the access is safe.
  //
  if (AllocatedType == MemType)
    return true;

  //
  // Otherwise, see if the allocated type is larger than the accessed type.
  //
  TargetData & TD = getAnalysis<TargetData>();
  uint64_t AllocTypeSize = TD.getTypeAllocSize(AllocatedType);
  uint64_t MemTypeSize   = TD.getTypeStoreSize(MemType);
  return (AllocTypeSize >= MemTypeSize);
}

//
// Method: doInitialization()
//
// Description:
//  This method is called by the PassManager to permit this pass to perform one
//  time global initialization.  In this particular pass, we will add a
//  declaration for a utility function.
//
bool
SFI::doInitialization (Module & M) {
#if 0
  M.getOrInsertFunction ("sva_checkptr",
                         Type::getVoidTy (M.getContext()),
                         Type::getInt64Ty (M.getContext()),
                         0);
#endif

  //
  // Add a function for checking memcpy().
  //
  M.getOrInsertFunction ("sva_check_buffer",
                         Type::getVoidTy (M.getContext()),
                         Type::getInt64Ty (M.getContext()),
                         Type::getInt64Ty (M.getContext()),
                         0);
  return true;
}

//
// Method: addBitMasking()
//
// Description:
//  Add code before the specified instruction to perform the appropriate
//  bit-masking of the specified pointer.
//
Value *
SFI::addBitMasking (Value * Pointer, Instruction & I) {
  // Object which provides size of data types on target machine
  TargetData & TD = getAnalysis<TargetData>();

  // Integer type that is the size of a pointer on the target machine
  Type * IntPtrTy = TD.getIntPtrType(I.getContext());

  if (UseMPX) {
    //
    // Get a reference to the context to the LLVM module which this code is
    // transforming.
    //
    LLVMContext & Context = I.getContext();

    //
    // Create a pointer value that is the pointer minus the start of the
    // secure memory.
    //
    unsigned ptrSize = TD.getPointerSize();
    Constant * adjSize = ConstantInt::get (IntPtrTy,
                                           startGhostMemory,
                                           false);
    Value * IntPtr = new PtrToIntInst (Pointer,
                                       IntPtrTy,
                                       Pointer->getName(),
                                       &I);
    Value * AdjustPtr = BinaryOperator::Create (Instruction::Sub,
                                                IntPtr,
                                                adjSize,
                                                "adjSize",
                                                &I);
    AdjustPtr = new IntToPtrInst (AdjustPtr,
                                  Pointer->getType(),
                                  Pointer->getName(),
                                  &I);

    //
    // Create a function type for the inline assembly instruction.
    //
    FunctionType * CheckType;
    CheckType = FunctionType::get(Type::getVoidTy(Context),
                                  Pointer->getType(),
                                  false);

    //
    // Create an inline assembly "value" that will perform the bounds check.
    //
    Value * LowerBoundsCheck = InlineAsm::get (CheckType,
                                               "bndcl $0, %bnd0\n",
                                               "r,~{dirflag},~{fpsr},~{flags}",
                                               true);

    //
    // Create the lower bounds check.  Do this before calculating the address
    // for the upper bounds check; this might reduce register pressure.
    //
    CallInst::Create (LowerBoundsCheck, AdjustPtr, "", &I);
    return Pointer;
  } else {
    //
    // Create the integer values used for bit-masking.
    //
    Value * CheckMask = ConstantInt::get (IntPtrTy, checkMask);
    Value * SetMask   = ConstantInt::get (IntPtrTy, setMask);
    Value * Zero      = ConstantInt::get (IntPtrTy, 0u);
    Value * ShiftBits = ConstantInt::get (IntPtrTy, 40u);
    Value * svaLow    = ConstantInt::get (IntPtrTy, 0xffffffff819ef000u);
    Value * svaHigh   = ConstantInt::get (IntPtrTy, 0xffffffff89b96060u);

    //
    // Convert the pointer into an integer and then shift the higher order bits
    // into the lower-half of the integer.  Bit-masking operations can use
    // constant operands, reducing register pressure, if the operands are 32-bits
    // or smaller.
    //
    Value * CastedPointer = new PtrToIntInst (Pointer, IntPtrTy, "ptr", &I);
    Value * PtrHighBits = BinaryOperator::Create (Instruction::LShr,
                                                  CastedPointer,
                                                  ShiftBits,
                                                  "highbits",
                                                  &I);

    //
    // Compare the masked pointer to the mask.  If they're the same, we need to
    // set that bit.
    //
    Value * Cmp = new ICmpInst (&I,
                                CmpInst::ICMP_EQ,
                                PtrHighBits,
                                CheckMask,
                                "cmp");

    //
    // Create the select instruction that, at run-time, will determine if we use
    // the bit-masked pointer or the original pointer value.
    //
    Value * MaskValue = SelectInst::Create (Cmp, SetMask, Zero, "ptr", &I);

    //
    // Create instructions that create a version of the pointer with the proper
    // bit set.
    //
    Value * Masked = BinaryOperator::Create (Instruction::Or,
                                             CastedPointer,
                                             MaskValue,
                                             "setMask",
                                             &I);

    //
    // Insert a special check to protect SVA memory.  Note that this is a hack
    // that is used because the SVA memory isn't positioned after Ghost Memory
    // like it should be as described in the Virtual Ghost and KCoFI papers.
    //
    Value * Final = Masked;
    if (DoSVAChecks) {
      //
      // Compare against the first and last SVA addresses.  
      //
      Value * svaLCmp = new ICmpInst (&I,
                                  CmpInst::ICMP_ULE,
                                  svaLow,
                                  Masked,
                                  "svacmp");
      Value * svaHCmp = new ICmpInst (&I,
                                  CmpInst::ICMP_ULE,
                                  Masked,
                                  svaHigh,
                                  "svacmp");
      Value * InSVA = BinaryOperator::Create (Instruction::And,
                                               svaLCmp,
                                               svaHCmp,
                                               "inSVA",
                                               &I);

      //
      // Select the correct value based on whether the pointer is in SVA memory.
      //
      Final = SelectInst::Create (InSVA, Zero, Masked, "fptr", &I);
    }

    return (new IntToPtrInst (Final, Pointer->getType(), "masked", &I));
  }
}

void
SFI::instrumentMemcpy (Value * Dst, Value * Src, Value * Len, Instruction * I) {
  return;
  //
  // Cast the pointers to integers.  Only cast the source pointer if we're
  // adding SFI checks to loads.
  //
  TargetData & TD = getAnalysis<TargetData>();
  Type * IntPtrTy = TD.getIntPtrType(I->getContext());
  Value * DstInt = new PtrToIntInst (Dst, IntPtrTy, "dst", I);
  Value * SrcInt = 0;
  if (DoLoadChecks) {
    SrcInt = new PtrToIntInst (Src, IntPtrTy, "src", I);
  }

  //
  // Setup the function arguments.
  //
  Value * Args[2];
  Args[0] = DstInt;
  Args[1] = Len;

  //
  // Get the function.
  //
  Module * M = I->getParent()->getParent()->getParent();
  Function * CheckF = cast<Function>(M->getFunction ("sva_check_buffer"));
  assert (CheckF && "sva_check_memcpy not found!\n");

  //
  // Create a call to the checking function.
  //
  CallInst::Create (CheckF, Args, "", I);

  //
  // Create another call to check the source if SFI checks on loads have been
  // enabled.
  //
  if (DoLoadChecks) {
    Value * SrcArgs[2];
    SrcArgs[0] = SrcInt;
    SrcArgs[1] = Len;
    CallInst::Create (CheckF, SrcArgs, "", I);
  }

  return;
}

void
SFI::visitMemCpyInst (MemCpyInst & MCI) {
  //
  // Fetch the arguments to the memcpy.
  //
  Value * Dst = MCI.getDest();
  Value * Src = MCI.getSource();
  Value * Len = MCI.getLength();

  instrumentMemcpy (Dst, Src, Len, &MCI);
  return;
}

//
// Method: visitCallInst()
//
// Description:
//  Place a run-time check on certain intrinsic functions.
//
void
SFI::visitCallInst (CallInst & CI) {
  if (MemCpyInst * MCI = dyn_cast<MemCpyInst>(&CI)) {
    visitMemCpyInst (*MCI);
  }

  if (Function * F = CI.getCalledFunction()) {
    if (F->hasName() && F->getName().equals("memcpy")) {
      CallSite CS(&CI);
      instrumentMemcpy (CS.getArgument(0),
                        CS.getArgument(1),
                        CS.getArgument(2),
                        &CI);
    }
  }
  return;
}

//
// Method: visitLoadInst()
//
// Description:
//  Place a run-time check on a load instruction.
//
void
SFI::visitLoadInst (LoadInst & LI) {
  //
  // Add a check to the load if the option for instrumenting loads is enabled.
  //
  if (DoLoadChecks) {
    //
    // Don't instrument trivially safe memory accesses.
    //
    Value * Pointer = LI.getPointerOperand();
    if (isTriviallySafe (Pointer, LI.getType())) {
      return;
    }

    //
    // Add the bit masking for the pointer.
    //
    Value * newPtr = addBitMasking (Pointer, LI);

    //
    // Update the operand of the store so that it uses the bit-masked pointer.
    //
    LI.setOperand (0, newPtr);

    //
    // Update the statistics.
    //
    ++LSChecks;
  }
  return;
}

//
// Method: visitStoreInst()
//
// Description:
//  Place a run-time check on a store instruction.
//
void
SFI::visitStoreInst (StoreInst & SI) {
  //
  // Don't instrument trivially safe memory accesses.
  //
  Value * Pointer = SI.getPointerOperand();
  if (isTriviallySafe (Pointer, SI.getValueOperand()->getType())) {
    return;
  }

  //
  // Add the bit masking for the pointer.
  //
  Value * newPtr = addBitMasking (SI.getPointerOperand(), SI);

  //
  // Update the operand of the store so that it uses the bit-masked pointer.
  //
  SI.setOperand (1, newPtr);

  //
  // Update the statistics.
  //
  ++LSChecks;
  return;
}

void
SFI::visitAtomicCmpXchgInst (AtomicCmpXchgInst & AI) {
  //
  // Don't instrument trivially safe memory accesses.
  //
  Value * Pointer = AI.getPointerOperand();
  if (isTriviallySafe (Pointer, AI.getNewValOperand()->getType())) {
    return;
  }

  //
  // Add the bit masking for the pointer.
  //
  Value * newPtr = addBitMasking (Pointer, AI);

  //
  // Update the operand of the store so that it uses the bit-masked pointer.
  //
  AI.setOperand (0, newPtr);

  //
  // Update the statistics.
  //
  ++LSChecks;
  return;
}

void
SFI::visitAtomicRMWInst (AtomicRMWInst & AI) {
  //
  // Don't instrument trivially safe memory accesses.
  //
  Value * Pointer = AI.getPointerOperand();
  if (isTriviallySafe (Pointer, AI.getValOperand()->getType())) {
    return;
  }

  //
  // Add the bit masking for the pointer.
  //
  Value * newPtr = addBitMasking (Pointer, AI);

  //
  // Update the operand of the store so that it uses the bit-masked pointer.
  //
  AI.setOperand (0, newPtr);

  //
  // Update the statistics.
  //
  ++LSChecks;
  return;
}

bool
SFI::runOnFunction (Function & F) {
  //
  // Skip pmap_bootstrap() in sys/amd64/amd64/pmap.c.
  //
  // pmap_bootstrap() is called when paging is not enabled, and it will
  // set up the initial page table and enable paging. We don't want to
  // do SFI checks on physical addresses.
  //
  if (F.getName().equals("pmap_bootstrap")) {
    const std::string & moduleId = F.getParent()->getModuleIdentifier();
    if (moduleId.rfind("sys/amd64/amd64/pmap.c") != std::string::npos) {
      return false;
    }
  }

  //
  // Visit all of the instructions in the function.
  //
  visit (F);
  return true;
}

}

namespace llvm {
  FunctionPass * createSFIPass (void) {
    return new SFI();
  }
}<|MERGE_RESOLUTION|>--- conflicted
+++ resolved
@@ -59,11 +59,7 @@
 static const uintptr_t setMask   = 0x0000020000000000ul;
 
 // Location of secure memory
-<<<<<<< HEAD
-static uintptr_t startGhostMemory = 0xfffffd0000000000u;
-=======
 static uintptr_t startGhostMemory = 0xfffffd0000000000ul;
->>>>>>> 30f1ca65
 
 namespace llvm {
   //
