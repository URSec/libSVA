dnl
dnl Configure script for SVA
dnl
AC_INIT([SVA], [1.0], [jtcriswel@gmail.com])

dnl
dnl Define enable options for SVA-OS
dnl

dnl Enable the Virutal Ghost features
AC_ARG_ENABLE(vg,
              AS_HELP_STRING([--enable-vg],
                             [Enable Virtual Ghost (default is NO)]),,
                             enableval=default)
case "$enableval" in
  yes) AC_DEFINE(VG) ;;
  no) AC_DEFINE(NOVG) ;;
  *) AC_MSG_ERROR([Invalid setting for --enable-vg. Use "yes" or "no"]) ;;
esac

<<<<<<< HEAD
dnl Enable the use of MPX for SFI
AC_ARG_ENABLE(mpx,
              AS_HELP_STRING([--enable-mpx],
                             [Enable MPX for SFI (default is NO)]),,
                             enableval=default)
case "$enableval" in
  yes) AC_DEFINE(MPX) ;;
  no) AC_DEFINE(NOMPX) ;;
  *) AC_MSG_ERROR([Invalid setting for --enable-mpx. Use "yes" or "no"]) ;;
esac

case "$enableval" in
  yes) AC_SUBST([COPTFLAGS], ["-mllvm -enable-mpx-sfi -no-integrated-as"]) ;;
  no)  AC_SUBST([COPTFLAGS], [""]) ;;
  *) AC_MSG_ERROR([Invalid setting for --enable-mpx. Use "yes" or "no"]) ;;
=======
dnl Enable Ghost Memory allocation randomization
AC_ARG_ENABLE(vg-random,
              AS_HELP_STRING([--enable-vg-random],
                             [Enable Ghost Memory allocation randomization (default is YES)]),,
                             enableval=default)
case "$enableval" in
  yes) AC_DEFINE(VG_RANDOM) ;;
  no) AC_DEFINE(NOVG_RANDOM) ;;
  *) AC_MSG_ERROR([Invalid setting for --enable-vg-random. Use "yes" or "no"]) ;;
>>>>>>> 65c520f0
esac

dnl Enable the SVA MMU Checks
AC_ARG_ENABLE(mmuchecks,
              AS_HELP_STRING([--enable-mmuchecks],
                             [Enable SVA MMU Checks (default is YES)]),,
                             enableval=default)
case "$enableval" in
  yes) AC_DEFINE(CHECKMMU) ;;
  no) AC_DEFINE(NOCHECKMMU) ;;
  *) AC_MSG_ERROR([Invalid setting for --enable-mmuchecks. Use "yes" or "no"]) ;;
esac

dnl
dnl Include the command-line option to configure the targets used by LLVM
dnl
AC_ARG_ENABLE([targets], [], [], [])

dnl
dnl Specify header files that need to be configured by configure
dnl
AC_CONFIG_HEADERS([SVA/include/sva/asmconfig.h])

dnl
dnl Specify the files that will need to be configured
dnl
AC_CONFIG_FILES([make.conf])

dnl
dnl Configure the SVA LLVM compiler
dnl
AC_CONFIG_SUBDIRS([llvm])

dnl
dnl Generate the output of the configure script
dnl
AC_OUTPUT<|MERGE_RESOLUTION|>--- conflicted
+++ resolved
@@ -18,7 +18,17 @@
   *) AC_MSG_ERROR([Invalid setting for --enable-vg. Use "yes" or "no"]) ;;
 esac
 
-<<<<<<< HEAD
+dnl Enable Ghost Memory allocation randomization
+AC_ARG_ENABLE(vg-random,
+              AS_HELP_STRING([--enable-vg-random],
+                             [Enable Ghost Memory allocation randomization (default is YES)]),,
+                             enableval=default)
+case "$enableval" in
+  yes) AC_DEFINE(VG_RANDOM) ;;
+  no) AC_DEFINE(NOVG_RANDOM) ;;
+  *) AC_MSG_ERROR([Invalid setting for --enable-vg-random. Use "yes" or "no"]) ;;
+esac
+
 dnl Enable the use of MPX for SFI
 AC_ARG_ENABLE(mpx,
               AS_HELP_STRING([--enable-mpx],
@@ -34,17 +44,6 @@
   yes) AC_SUBST([COPTFLAGS], ["-mllvm -enable-mpx-sfi -no-integrated-as"]) ;;
   no)  AC_SUBST([COPTFLAGS], [""]) ;;
   *) AC_MSG_ERROR([Invalid setting for --enable-mpx. Use "yes" or "no"]) ;;
-=======
-dnl Enable Ghost Memory allocation randomization
-AC_ARG_ENABLE(vg-random,
-              AS_HELP_STRING([--enable-vg-random],
-                             [Enable Ghost Memory allocation randomization (default is YES)]),,
-                             enableval=default)
-case "$enableval" in
-  yes) AC_DEFINE(VG_RANDOM) ;;
-  no) AC_DEFINE(NOVG_RANDOM) ;;
-  *) AC_MSG_ERROR([Invalid setting for --enable-vg-random. Use "yes" or "no"]) ;;
->>>>>>> 65c520f0
 esac
 
 dnl Enable the SVA MMU Checks
