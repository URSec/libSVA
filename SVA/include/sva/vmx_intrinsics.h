--- conflicted
+++ resolved
@@ -335,13 +335,10 @@
   uint64_t r8,  r9,  r10, r11;
   uint64_t r12, r13, r14, r15;
 
-<<<<<<< HEAD
   /* FP State */
   sva_fp_state_t fp;
 
-=======
 #ifdef MPX
->>>>>>> d7236f7a
   /*
    * MPX bounds registers
    *
