/*===- init.c - SVA Execution Engine  ---------------------------------------===
 * 
 *                        Secure Virtual Architecture
 *
 * This file was developed by the LLVM research group and is distributed under
 * the University of Illinois Open Source License. See LICENSE.TXT for details.
 * 
 *===----------------------------------------------------------------------===
 *
 * This is code to initialize the SVA Execution Engine.  It is inherited from
 * the original SVA system.
 *
 *===----------------------------------------------------------------------===
 */

/*-
 * Copyright (c) 1989, 1990 William F. Jolitz
 * Copyright (c) 1990 The Regents of the University of California.
 * All rights reserved.
 *
 * This code is derived from software contributed to Berkeley by
 * William Jolitz.
 *
 * Redistribution and use in source and binary forms, with or without
 * modification, are permitted provided that the following conditions
 * are met:
 * 1. Redistributions of source code must retain the above copyright
 *    notice, this list of conditions and the following disclaimer.
 * 2. Redistributions in binary form must reproduce the above copyright
 *    notice, this list of conditions and the following disclaimer in the
 *    documentation and/or other materials provided with the distribution.
 * 4. Neither the name of the University nor the names of its contributors
 *    may be used to endorse or promote products derived from this software
 *    without specific prior written permission.
 *
 * THIS SOFTWARE IS PROVIDED BY THE REGENTS AND CONTRIBUTORS ``AS IS'' AND
 * ANY EXPRESS OR IMPLIED WARRANTIES, INCLUDING, BUT NOT LIMITED TO, THE
 * IMPLIED WARRANTIES OF MERCHANTABILITY AND FITNESS FOR A PARTICULAR PURPOSE
 * ARE DISCLAIMED.  IN NO EVENT SHALL THE REGENTS OR CONTRIBUTORS BE LIABLE
 * FOR ANY DIRECT, INDIRECT, INCIDENTAL, SPECIAL, EXEMPLARY, OR CONSEQUENTIAL
 * DAMAGES (INCLUDING, BUT NOT LIMITED TO, PROCUREMENT OF SUBSTITUTE GOODS
 * OR SERVICES; LOSS OF USE, DATA, OR PROFITS; OR BUSINESS INTERRUPTION)
 * HOWEVER CAUSED AND ON ANY THEORY OF LIABILITY, WHETHER IN CONTRACT, STRICT
 * LIABILITY, OR TORT (INCLUDING NEGLIGENCE OR OTHERWISE) ARISING IN ANY WAY
 * OUT OF THE USE OF THIS SOFTWARE, EVEN IF ADVISED OF THE POSSIBILITY OF
 * SUCH DAMAGE.
 *
 *  from: @(#)segments.h  7.1 (Berkeley) 5/9/91
 * $FreeBSD: release/9.0.0/sys/amd64/include/segments.h 227946 2011-11-24 18:44:14Z rstone $
 */

/*-
 * Copyright (c) 2003 Peter Wemm.
 * Copyright (c) 1993 The Regents of the University of California.
 * All rights reserved.
 *
 * Redistribution and use in source and binary forms, with or without
 * modification, are permitted provided that the following conditions
 * are met:
 * 1. Redistributions of source code must retain the above copyright
 *    notice, this list of conditions and the following disclaimer.
 * 2. Redistributions in binary form must reproduce the above copyright
 *    notice, this list of conditions and the following disclaimer in the
 *    documentation and/or other materials provided with the distribution.
 * 4. Neither the name of the University nor the names of its contributors
 *    may be used to endorse or promote products derived from this software
 *    without specific prior written permission.
 *
 * THIS SOFTWARE IS PROVIDED BY THE REGENTS AND CONTRIBUTORS ``AS IS'' AND
 * ANY EXPRESS OR IMPLIED WARRANTIES, INCLUDING, BUT NOT LIMITED TO, THE
 * IMPLIED WARRANTIES OF MERCHANTABILITY AND FITNESS FOR A PARTICULAR PURPOSE
 * ARE DISCLAIMED.  IN NO EVENT SHALL THE REGENTS OR CONTRIBUTORS BE LIABLE
 * FOR ANY DIRECT, INDIRECT, INCIDENTAL, SPECIAL, EXEMPLARY, OR CONSEQUENTIAL
 * DAMAGES (INCLUDING, BUT NOT LIMITED TO, PROCUREMENT OF SUBSTITUTE GOODS
 * OR SERVICES; LOSS OF USE, DATA, OR PROFITS; OR BUSINESS INTERRUPTION)
 * HOWEVER CAUSED AND ON ANY THEORY OF LIABILITY, WHETHER IN CONTRACT, STRICT
 * LIABILITY, OR TORT (INCLUDING NEGLIGENCE OR OTHERWISE) ARISING IN ANY WAY
 * OUT OF THE USE OF THIS SOFTWARE, EVEN IF ADVISED OF THE POSSIBILITY OF
 * SUCH DAMAGE.
 *
 * $FreeBSD: release/9.0.0/sys/amd64/include/cpufunc.h 223796 2011-07-05 18:42:10Z jkim $
 */

#include "sva/config.h"
#include "sva/state.h"
<<<<<<< HEAD
#include "sva/util.h"
=======
#include "sva/mmu.h"
>>>>>>> cd59914b

#include <string.h>
#include <limits.h>

#include <sys/types.h>

void register_x86_interrupt (int number, void *interrupt, unsigned char priv);
void register_x86_trap (int number, void *trap);
static void fptrap (void);
#if 0
static void init_debug (void);
#endif
extern void init_mmu (void);
static void init_dispatcher ();

/* Default LLVA interrupt, exception, and system call handlers */
extern void default_interrupt (unsigned int number, void * icontext);

/* Map logical processor ID to an array in the SVA data structures */
struct procMap svaProcMap[numProcessors];

/*
 * Structure: interrupt_table
 *
 * Description:
 *  This is a table that contains the list of interrupt functions registered
 *  with the Execution Engine.  Whenever an interrupt occurs, one of these
 *  functions will be dispatched.
 *
 *  Note that we need one of these per processor.
 */
extern void * interrupt_table[256];

/*
 * Taken from FreeBSD: amd64/segments.h
 *
 * Gate descriptors (e.g. indirect descriptors, trap, interrupt etc. 128 bit)
 * Only interrupt and trap gates have gd_ist.
 */
struct  gate_descriptor {
  unsigned long gd_looffset:16; /* gate offset (lsb) */
  unsigned long gd_selector:16; /* gate segment selector */
  unsigned long gd_ist:3;   /* IST table index */
  unsigned long gd_xx:5;    /* unused */
  unsigned long gd_type:5;    /* segment type */
  unsigned long gd_dpl:2;   /* segment descriptor priority level */
  unsigned long gd_p:1;   /* segment descriptor present */
  unsigned long gd_hioffset:48 __attribute__ ((__packed__));  /* gate offset (msb) */
  unsigned long sd_xx1:32;
} __attribute__ ((packed));

/* Taken from FreeBSD: amd64/segments.h */
#define GSEL(s,r) (((s)<<3) | r)      /* a global selector */
#define GCODE_SEL 4 /* Kernel Code Descriptor */

/*
 * Structure: sva_idt
 *
 * Description:
 *  This is the x86 interrupt descriptor table.  We use it to hold all of the
 *  interrupt vectors internally within the Execution Engine.
 *
 *  Note that we need one of these per processor.
 */
static struct gate_descriptor sva_idt[256]
__attribute__ ((section ("svamem")));

/* Taken from segments.h in FreeBSD */
static const unsigned int SDT_SYSIGT=14;  /* system 64 bit interrupt gate */
static const unsigned int SDT_SYSTGT=15;  /* system 64 bit trap gate */

void
sva_debug (void) {
  printf ("SVA: Debug!\n");
  return;
}

/*
 * Function: register_x86_interrupt()
 *
 * Description:
 *  Install the specified handler into the x86 Interrupt Descriptor Table (IDT)
 *  as an interrupt.
 *
 * Inputs:
 *  number    - The interrupt number.
 *  interrupt - A pointer to the interrupt handler.
 *  priv      - The x86_64 privilege level which can access this interrupt.
 *
 * Notes:
 *  This is based off of the amd64 setidt() code in FreeBSD.
 */
void
register_x86_interrupt (int number, void *interrupt, unsigned char priv) {
  /*
   * First determine which interrupt table we should be modifying.
   */
  struct gate_descriptor *ip = &sva_idt[number];

  /*
   * Add the entry into the table.
   */
  ip->gd_looffset = (uintptr_t)interrupt;
  ip->gd_selector = GSEL(GCODE_SEL, 0);
  ip->gd_ist = 3;
  ip->gd_xx = 0;
  ip->gd_type = SDT_SYSIGT;
  ip->gd_dpl = priv;
  ip->gd_p = 1;
  ip->gd_hioffset = ((uintptr_t)interrupt)>>16 ;

  return;
}

/*
 * Function: register_x86_trap()
 *
 * Description:
 *  Install the specified handler in the x86 Interrupt Descriptor Table (IDT)
 *  as a trap handler that can be called from privilege levels 0-3.
 *
 * Inputs:
 *  number  - The interrupt number.
 *  trap    - A function pointer to the system call handler.
 */
void
register_x86_trap (int number, void *trap) {
  /*
   * First determine which interrupt table we should be modifying.
   */
  struct gate_descriptor *ip = &sva_idt[number];

  /*
   * Add the entry into the table.
   */
  ip->gd_looffset = (uintptr_t)trap;
  ip->gd_selector = GSEL(GCODE_SEL, 3);
  ip->gd_ist = 3;
  ip->gd_xx = 0;
  ip->gd_type = SDT_SYSTGT;
  ip->gd_dpl = 3;
  ip->gd_p = 1;
  ip->gd_hioffset = ((uintptr_t)trap)>>16 ;

  return;
}

/*
 * Function: fptrap()
 *
 * Description:
 *  This function captures FP traps and flags use of the FP unit accordingly.
 */
static void
fptrap (void) {
  /*
   * Currently, we only support user-space applications using the floating
   * point unit.  If the kernel uses the floating point unit, panic the
   * system.
   */
  if (sva_was_privileged()) {
    panic ("SVA: Kernel attempted to use Floating Point Unit!");
  }

  /*
   * Get the thread that last used the FPU.  If there is no such thread
   * (which happens if this is the first thread using the FPU) or if that
   * thread is the current thread, then just enable the FPU.
   */
  struct SVAThread * runningThread    = getCPUState()->currentThread;
  struct SVAThread * previousFPThread = getCPUState()->prevFPThread;
  if ((!previousFPThread) || (previousFPThread == runningThread)) {
    __asm__ __volatile__ ("clts");
    return;
  }

  /*
   * This is the implementation of saving the floating point state lazily.
   * Since we're in an fptrap, we need to save the floating point state of the 
   * thread that was the last one to use the floating point unit.
   */
  sva_integer_state_t * prev = &(previousFPThread->integerState);
  save_fp (&(prev->fpstate));

  /*
   * Flag that the floating point unit has now been used.
   */
  getCPUState()->fp_used = 1;


  /*
   * Load the floating point state for the current thread and mark this thread
   * as the last one to use the floating point unit.
   */
  sva_integer_state_t * intstate = &(runningThread->integerState);
  load_fp (&(intstate->fpstate));
  getCPUState()->prevFPThread = runningThread;

  /*
   * Turn off the TS bit in CR0; this allows the FPU to proceed with floating
   * point operations.
   */
  __asm__ __volatile__ ("clts");
  return;
}

/*
 * Function: init_procID()
 *
 * Description:
 *  Determine the APIC processor ID and map that to an available SVA logical
 *  processor ID.
 */
static void
init_procID (void) {
  /*
   * Use the CPUID instruction to get a local APIC2 ID for the processor.
   */
  unsigned int apicID;
  __asm__ __volatile__ ("movl $0xB, %%eax\ncpuid" : "=d" (apicID));

  /*
   * Find an available processor ID and use that.
   */
  for (unsigned index = 0; index < numProcessors; ++index) {
#if 1
    if (__sync_bool_compare_and_swap (&(svaProcMap[index].allocated), 0, 1)) {
#else
    if (!(svaProcMap[index].allocated)) {
#endif
      svaProcMap[index].allocated = 1;
      svaProcMap[index].apicID = apicID;
      return;
    }
  }

  return;
}

/*
 * Function: init_interrupt_table()
 *
 * Description:
 *  This function initializes the table of system software functions to call
 *  when an interrupt or trap occurs.  Since the system software hasn't set up
 *  any callback functions, we use a default handler that belongs to SVA.
 */
static void
init_interrupt_table (unsigned int procID) {
  for (int index = 0; index < 256; index++) {
    interrupt_table[index] = default_interrupt;
  }

  return;
}

/*
 * Function: init_idt()
 *
 * Description:
 *  Initialize the x86 Interrupt Descriptor Table (IDT) to some nice default
 *  values for the specified processor.
 *
 * Inputs:
 *  procID - The ID of the processor which should have its IDT initialized.
 */
static void
init_idt (unsigned int procID) {
  /* Argument to lidt/sidt taken from FreeBSD. */
  static struct region_descriptor {
    unsigned long rd_limit:16;    /* segment extent */
    unsigned long rd_base :64 __attribute__ ((packed));  /* base address  */
  } __attribute__ ((packed)) sva_idtreg;

  /* Kernel's idea of where the IDT is */
  extern void * idt;

  /*
   * Load our descriptor table on to the processor.
   */
  sva_idtreg.rd_limit = sizeof (sva_idt);
  sva_idtreg.rd_base = (uintptr_t) &(sva_idt[0]);
  __asm__ __volatile__ ("lidt (%0)" : : "r" (&sva_idtreg));
  idt = (void *) sva_idtreg.rd_base;

  return;
}

#if 0
static void
init_debug (void)
{
  __asm__ ("movl $0, %eax\n"
           "movl %eax, %db0\n"
           "movl %eax, %db1\n"
           "movl %eax, %db2\n"
           "movl %eax, %db3\n"
           "movl %eax, %db6\n"
           "movl %eax, %db7\n");
  return;
}

/*
 * Functoin: init_mmu()
 *
 * Description:
 *  Initialize the i386 MMU.
 */
static void
init_mmu (void)
{
  const int pse   = (1 << 4);
  const int pge   = (1 << 7);
  const int tsd   = (1 << 2);
  const int pvi   = (1 << 1);
  const int de    = (1 << 3);
  const int pce   = (1 << 8);
  const int osfxr = ((1 << 9) | (1 << 10));
  int value;

  /*
   * Enable:
   *  PSE: Page Size Extension (i.e. large pages).
   *  PGE: Page Global Extension (i.e. global pages).
   *
   * Disable:
   *  TSD: Allow user mode applications to read the timestamp counter.
   *  PVI: Virtual Interrupt Flag in Protected Mode.
   *   DE: By disabling, allows for legacy debug register support for i386.
   *
   * We will assume that page size extensions and page global bit extensions
   * exist within the processor.  If they don't, you're in big trouble!
   */
  __asm__ __volatile__ ("mov %%cr4, %0\n"
                        "orl  %1, %0\n"
                        "andl %2, %0\n"
                        "mov %0, %%cr4\n"
                        : "=&r" (value)
                        : "r" (osfxr | pse | pge | pce),
                          "r" (~(pvi | de | tsd)));

  return;
}
#endif

/*
 * Function: init_fpu()
 *
 * Description:
 *  Initialize various things that needs to be initialized for the FPU.
 */
static void
init_fpu (void) {
  const uintptr_t mp = 0x00000002u;
  const uintptr_t em = 0x00000004u;
  const uintptr_t ts = 0x00000008u;
  uintptr_t cr0;

  /*
   * Configure the processor so that the first use of the FPU generates an
   * exception.
   */
  __asm__ __volatile__ ("mov %%cr0, %0\n"
                        "and  %1, %0\n"
                        "or   %2, %0\n"
                        "mov %0, %%cr0\n"
                        : "=&r" (cr0)
                        : "r" (~(em)),
                          "r" (mp | ts));

  /*
   * Register the co-processor trap so that we know when an FP operation has
   * been performed.
   */
  sva_register_general_exception (0x7, fptrap);
  return;
}

/*
 * Function: init_mpx()
 *
 * Description:
 *  This function initializes the Intel MPX bounds checking registers for use
 *  with software fault isolation (SFI).
 *
 * Notes:
 *  This function will initialize the bounds register so that it contains
 *  the 1 TB direct map, the SVA VM internal memory, and the 512 GB kernel
 *  memory.  This is because the initial SVA implementation puts the SVA VM
 *  internal memory between the direct map and the kernel memory.  Therefore,
 *  this configuration will allow us to measure performance but will not
 *  actually protect SVA VM memory; we need to move SVA internal memory so
 *  that it does not sit between two regions of memory which the kernel needs
 *  to access.
 */
static void
init_mpx (void) {
#ifdef MPX
  /* First address of kernel memory */
  static uintptr_t const kernelBase = SECMEMEND - SECMEMSTART;
  static uintptr_t const kernelSize = (0xffffffffffffffffu - kernelBase);

  /* Bits within control register 4 (CR4) */
  static const uintptr_t oxsave = (1u << 18);

  /* Bits to configure in the extended control register XCR0 */
  static unsigned char bndreg = (1u << 3);
  static unsigned char bndcsr = (1u << 4);
  static unsigned char enableX87 = (1u << 0);

  /* Bits to configure the BNDCFGS register */
  static unsigned char bndEnable   = (1u << 0);
  static unsigned char bndPreserve = (1u << 1);

  /* ID number of the configuration register for MPX kernel mode code */
  static const unsigned IA32_BNDCFGS = 0x0d90;

  unsigned long cr4;
  unsigned long cpuid;

  /*
   * Only configure MPX if we are configured to do so.
   */
  if (usempx) {
    /*
     * Enable the OSXSAVE feature in CR4.  This is needed to enable MPX.
     */
    __asm__ __volatile__ ("movq %%cr4, %0\n"
                          "orq %1, %0\n"
                          "movq %0, %%cr4\n"
                          : "=r" (cr4)
                          : "i" (oxsave));

    /*
     * Enable the XCR0.BNDREG and XCR0.BNDCSR bits in XCR0.  We must also
     * enable XCR0.X87 to prevent a general protection fault.
     */
    __asm__ __volatile__ ("xgetbv\n"
                          "orq %1, %%rax\n"
                          "xsetbv\n"
                          :
                          : "c" (0), "i" (bndreg | bndcsr | enableX87)
                          : "%rax", "%rdx");

    /*
     * Enable bounds checking for kernel mode code.  We enable the
     * bndEnable bit to enable bounds checking and the bndPreserve bit to
     * ensure that control flow instructions do not clear the bounds registers.
     */
    __asm__ __volatile__ ("wrmsr\n"
                          :
                          : "c" (IA32_BNDCFGS), "A" (bndEnable | bndPreserve));

    /*
     * Load bounds information for kernel memory into the first bounds register.
     */
    __asm__ __volatile__ ("bndmk (%0,%1), %%bnd0\n"
                          :
                          : "a" (kernelBase), "d" (kernelSize));

  }
#endif
  return;
}

/*
 * Function: testmpx()
 *
 * Description:
 *  This function can be called by the kernel to test the MPX functionality.
 */
void
testmpx (void) {
#ifdef MPX
  struct sillyStruct {
    unsigned long a;
    unsigned long b;
  } foo;

  /*
   * Load bounds information into the first bounds register.
   */
  __asm__ __volatile__ ("bndmk (%0,%1), %%bnd1\n"
                        :
                        : "a" (&foo), "d" (sizeof(foo) - 1));

<<<<<<< HEAD
  __asm__ __volatile__ ("bndcl %0, %%bnd0\n" :: "a" (&(testmpx)));
  __asm__ __volatile__ ("bndcu %0, %%bnd0\n" :: "a" (&(foo.b)));
#endif
=======
  __asm__ __volatile__ ("bndcl %0, %%bnd1\n" :: "a" (&(testmpx)));
  __asm__ __volatile__ ("bndcu %0, %%bnd1\n" :: "a" (&(foo.b)));
>>>>>>> cd59914b
  return;
}

/*
 * Intrinsic: sva_init_primary()
 *
 * Description:
 *  This routine initializes all of the information needed by the SVA
 *  Execution Engine.  We do things here like setting up the interrupt
 *  descriptor table.  Note that this should be called by the primary processor
 *  (the first one that starts execution on system boot).
 */
void
sva_init_primary () {
#if 0
  init_segs ();
  init_debug ();
#endif
  uint64_t tsc_tmp;  
  if(tsc_read_enable_sva)
   	tsc_tmp = sva_read_tsc();

  /* Initialize the processor ID */
  init_procID();

  extern void init_threads(void);
  init_threads();

  /* Initialize the IDT of the primary processor */
  init_interrupt_table(0);
  init_idt (0);
  init_dispatcher ();

  init_mmu ();
  init_mpx ();
  init_fpu ();
#if 0
  llva_reset_counters();
  llva_reset_local_counters();
#endif
  record_tsc(sva_init_primary_api, ((uint64_t) sva_read_tsc() - tsc_tmp));
}

/*
 * Intrinsic: sva_init_secondary()
 *
 * Description:
 *  This routine initializes all of the information needed by the SVA
 *  Execution Engine.  We do things here like setting up the interrupt
 *  descriptor table.  Note that this should be called by secondary processors.
 */
void
sva_init_secondary () {

  uint64_t tsc_tmp;  
  if(tsc_read_enable_sva)
     tsc_tmp = sva_read_tsc();
#if 0
  init_segs ();
  init_debug ();
#endif

  /*
   * Initialize the IDT of the primary processor
   * FIXME: For now, we use the primary processor's IDT.  When we can, we
   * should have the kernel register whatever is in the primary IDT into the
   * other processor's IDTs.
   */
  init_idt (0);

#if 0
  init_interrupt_table(0);
  init_dispatcher ();
#endif
#if 0
  init_mmu ();
#endif
  init_mpx ();
  init_fpu ();
#if 0
  llva_reset_counters();
  llva_reset_local_counters();
#endif
  record_tsc(sva_init_secondary_api, ((uint64_t) sva_read_tsc() - tsc_tmp));
}

#define REGISTER_EXCEPTION(number) \
  extern void trap##number(void); \
  register_x86_interrupt ((number),trap##number, 0);

#define REGISTER_INTERRUPT(number) \
  extern void interrupt##number(void); \
  register_x86_interrupt ((number),interrupt##number, 0);

static void
init_dispatcher ()
{
  /* Register the secure memory allocation and deallocation traps */
  extern void trap123(void);
  extern void trap124(void);
  extern void trap125(void);
  extern void trap126(void);
  extern void trap127(void);
  extern void SVAbadtrap(void);
  extern unsigned char * allocSecureMemory (uintptr_t size);
  extern void freeSecureMemory (unsigned char * p, uintptr_t size);
  extern void installNewPushTarget (void * f);
  extern void getThreadSecret();
  extern void getThreadRID();

  /*
   * Register the bad trap handler for all interrupts and traps.
   */
  for (unsigned index = 0; index < 255; ++index) {
    register_x86_interrupt (index, SVAbadtrap, 0);
  }

  /* Register general exception */
  REGISTER_EXCEPTION(0);
  REGISTER_EXCEPTION(1);
  REGISTER_EXCEPTION(2);
  REGISTER_EXCEPTION(3);
  REGISTER_EXCEPTION(4);
  REGISTER_EXCEPTION(5);
  REGISTER_EXCEPTION(6);
  REGISTER_EXCEPTION(7);
  REGISTER_EXCEPTION(8);
  REGISTER_EXCEPTION(9);
  REGISTER_EXCEPTION(10);
  REGISTER_EXCEPTION(11);
  REGISTER_EXCEPTION(12);
  REGISTER_EXCEPTION(13);
  REGISTER_EXCEPTION(14);   /* Page fault trap */
  REGISTER_EXCEPTION(15);
  REGISTER_EXCEPTION(16);
  REGISTER_EXCEPTION(17);   /* Alignment trap */
  REGISTER_EXCEPTION(18);
  REGISTER_EXCEPTION(19);
  REGISTER_EXCEPTION(20);
  REGISTER_EXCEPTION(21);
  REGISTER_EXCEPTION(22);
  REGISTER_EXCEPTION(23);
  REGISTER_EXCEPTION(24);
  REGISTER_EXCEPTION(25);
  REGISTER_EXCEPTION(26);
  REGISTER_EXCEPTION(27);
  REGISTER_EXCEPTION(28);
  REGISTER_EXCEPTION(29);
  REGISTER_EXCEPTION(30);
  REGISTER_EXCEPTION(31);

  /* Register interrupt handlers */
  REGISTER_INTERRUPT(32)
  REGISTER_INTERRUPT(33)
  REGISTER_INTERRUPT(34)
  REGISTER_INTERRUPT(35)
  REGISTER_INTERRUPT(36)
  REGISTER_INTERRUPT(37)
  REGISTER_INTERRUPT(38)
  REGISTER_INTERRUPT(39)
  REGISTER_INTERRUPT(40)
  REGISTER_INTERRUPT(41)
  REGISTER_INTERRUPT(42)
  REGISTER_INTERRUPT(43)
  REGISTER_INTERRUPT(44)
  REGISTER_INTERRUPT(45)
  REGISTER_INTERRUPT(46)
  REGISTER_INTERRUPT(47)
  REGISTER_INTERRUPT(48)
  REGISTER_INTERRUPT(49)
  REGISTER_INTERRUPT(50)
  REGISTER_INTERRUPT(51)
  REGISTER_INTERRUPT(52)
  REGISTER_INTERRUPT(53)
  REGISTER_INTERRUPT(54)
  REGISTER_INTERRUPT(55)
  REGISTER_INTERRUPT(56)
  REGISTER_INTERRUPT(57)
  REGISTER_INTERRUPT(58)
  REGISTER_INTERRUPT(59)
  REGISTER_INTERRUPT(60)
  REGISTER_INTERRUPT(61)
  REGISTER_INTERRUPT(62)
  REGISTER_INTERRUPT(63)
  REGISTER_INTERRUPT(64)
  REGISTER_INTERRUPT(65)
  REGISTER_INTERRUPT(66)
  REGISTER_INTERRUPT(67)
  REGISTER_INTERRUPT(68)
  REGISTER_INTERRUPT(69)
  REGISTER_INTERRUPT(70)
  REGISTER_INTERRUPT(71)
  REGISTER_INTERRUPT(72)
  REGISTER_INTERRUPT(73)
  REGISTER_INTERRUPT(74)
  REGISTER_INTERRUPT(75)
  REGISTER_INTERRUPT(76)
  REGISTER_INTERRUPT(77)
  REGISTER_INTERRUPT(78)
  REGISTER_INTERRUPT(79)
  REGISTER_INTERRUPT(80)
  REGISTER_INTERRUPT(81)
  REGISTER_INTERRUPT(82)
  REGISTER_INTERRUPT(83)
  REGISTER_INTERRUPT(84)
  REGISTER_INTERRUPT(85)
  REGISTER_INTERRUPT(86)
  REGISTER_INTERRUPT(87)
  REGISTER_INTERRUPT(88)
  REGISTER_INTERRUPT(89)
  REGISTER_INTERRUPT(90)
  REGISTER_INTERRUPT(91)
  REGISTER_INTERRUPT(92)
  REGISTER_INTERRUPT(93)
  REGISTER_INTERRUPT(94)
  REGISTER_INTERRUPT(95)
  REGISTER_INTERRUPT(96)
  REGISTER_INTERRUPT(97)
  REGISTER_INTERRUPT(98)
  REGISTER_INTERRUPT(99)
  REGISTER_INTERRUPT(100)
  REGISTER_INTERRUPT(101)
  REGISTER_INTERRUPT(102)
  REGISTER_INTERRUPT(103)
  REGISTER_INTERRUPT(104)
  REGISTER_INTERRUPT(105)
  REGISTER_INTERRUPT(106)
  REGISTER_INTERRUPT(107)
  REGISTER_INTERRUPT(108)
  REGISTER_INTERRUPT(109)
  REGISTER_INTERRUPT(110)
  REGISTER_INTERRUPT(111)
  REGISTER_INTERRUPT(112)
  REGISTER_INTERRUPT(113)
  REGISTER_INTERRUPT(114)
  REGISTER_INTERRUPT(115)
  REGISTER_INTERRUPT(116)
  REGISTER_INTERRUPT(117)
  REGISTER_INTERRUPT(118)
  REGISTER_INTERRUPT(119)
  REGISTER_INTERRUPT(120)
  REGISTER_INTERRUPT(121)
  REGISTER_INTERRUPT(122)
#if 0
  REGISTER_INTERRUPT(123)
  REGISTER_INTERRUPT(124)
  REGISTER_INTERRUPT(125)
  REGISTER_INTERRUPT(126)
  REGISTER_INTERRUPT(127)
#endif
  REGISTER_INTERRUPT(128)
  REGISTER_INTERRUPT(129)
  REGISTER_INTERRUPT(130)
  REGISTER_INTERRUPT(131)
  REGISTER_INTERRUPT(132)
  REGISTER_INTERRUPT(133)
  REGISTER_INTERRUPT(134)
  REGISTER_INTERRUPT(135)
  REGISTER_INTERRUPT(136)
  REGISTER_INTERRUPT(137)
  REGISTER_INTERRUPT(138)
  REGISTER_INTERRUPT(139)
  REGISTER_INTERRUPT(140)
  REGISTER_INTERRUPT(141)
  REGISTER_INTERRUPT(142)
  REGISTER_INTERRUPT(143)
  REGISTER_INTERRUPT(144)
  REGISTER_INTERRUPT(145)
  REGISTER_INTERRUPT(146)
  REGISTER_INTERRUPT(147)
  REGISTER_INTERRUPT(148)
  REGISTER_INTERRUPT(149)
  REGISTER_INTERRUPT(150)
  REGISTER_INTERRUPT(151)
  REGISTER_INTERRUPT(152)
  REGISTER_INTERRUPT(153)
  REGISTER_INTERRUPT(154)
  REGISTER_INTERRUPT(155)
  REGISTER_INTERRUPT(156)
  REGISTER_INTERRUPT(157)
  REGISTER_INTERRUPT(158)
  REGISTER_INTERRUPT(159)
  REGISTER_INTERRUPT(160)
  REGISTER_INTERRUPT(161)
  REGISTER_INTERRUPT(162)
  REGISTER_INTERRUPT(163)
  REGISTER_INTERRUPT(164)
  REGISTER_INTERRUPT(165)
  REGISTER_INTERRUPT(166)
  REGISTER_INTERRUPT(167)
  REGISTER_INTERRUPT(168)
  REGISTER_INTERRUPT(169)
  REGISTER_INTERRUPT(170)
  REGISTER_INTERRUPT(171)
  REGISTER_INTERRUPT(172)
  REGISTER_INTERRUPT(173)
  REGISTER_INTERRUPT(174)
  REGISTER_INTERRUPT(175)
  REGISTER_INTERRUPT(176)
  REGISTER_INTERRUPT(177)
  REGISTER_INTERRUPT(178)
  REGISTER_INTERRUPT(179)
  REGISTER_INTERRUPT(180)
  REGISTER_INTERRUPT(181)
  REGISTER_INTERRUPT(182)
  REGISTER_INTERRUPT(183)
  REGISTER_INTERRUPT(184)
  REGISTER_INTERRUPT(185)
  REGISTER_INTERRUPT(186)
  REGISTER_INTERRUPT(187)
  REGISTER_INTERRUPT(188)
  REGISTER_INTERRUPT(189)
  REGISTER_INTERRUPT(190)
  REGISTER_INTERRUPT(191)
  REGISTER_INTERRUPT(192)
  REGISTER_INTERRUPT(193)
  REGISTER_INTERRUPT(194)
  REGISTER_INTERRUPT(195)
  REGISTER_INTERRUPT(196)
  REGISTER_INTERRUPT(197)
  REGISTER_INTERRUPT(198)
  REGISTER_INTERRUPT(199)
  REGISTER_INTERRUPT(200)
  REGISTER_INTERRUPT(201)
  REGISTER_INTERRUPT(202)
  REGISTER_INTERRUPT(203)
  REGISTER_INTERRUPT(204)
  REGISTER_INTERRUPT(205)
  REGISTER_INTERRUPT(206)
  REGISTER_INTERRUPT(207)
  REGISTER_INTERRUPT(208)
  REGISTER_INTERRUPT(209)
  REGISTER_INTERRUPT(210)
  REGISTER_INTERRUPT(211)
  REGISTER_INTERRUPT(212)
  REGISTER_INTERRUPT(213)
  REGISTER_INTERRUPT(214)
  REGISTER_INTERRUPT(215)
  REGISTER_INTERRUPT(216)
  REGISTER_INTERRUPT(217)
  REGISTER_INTERRUPT(218)
  REGISTER_INTERRUPT(219)
  REGISTER_INTERRUPT(220)
  REGISTER_INTERRUPT(221)
  REGISTER_INTERRUPT(222)
  REGISTER_INTERRUPT(223)
  REGISTER_INTERRUPT(224)
  REGISTER_INTERRUPT(225)
  REGISTER_INTERRUPT(226)
  REGISTER_INTERRUPT(227)
  REGISTER_INTERRUPT(228)
  REGISTER_INTERRUPT(229)
  REGISTER_INTERRUPT(230)
  REGISTER_INTERRUPT(231)
  REGISTER_INTERRUPT(232)
  REGISTER_INTERRUPT(233)
  REGISTER_INTERRUPT(234)
  REGISTER_INTERRUPT(235)
  REGISTER_INTERRUPT(236)
  REGISTER_INTERRUPT(237)
  REGISTER_INTERRUPT(238)
  REGISTER_INTERRUPT(239)
  REGISTER_INTERRUPT(240)
  REGISTER_INTERRUPT(241)
  REGISTER_INTERRUPT(242)
  REGISTER_INTERRUPT(243)
  REGISTER_INTERRUPT(244)
  REGISTER_INTERRUPT(245)
  REGISTER_INTERRUPT(246)
  REGISTER_INTERRUPT(247)
  REGISTER_INTERRUPT(248)
  REGISTER_INTERRUPT(249)
  REGISTER_INTERRUPT(250)
  REGISTER_INTERRUPT(251)
  REGISTER_INTERRUPT(252)
  REGISTER_INTERRUPT(253)
  REGISTER_INTERRUPT(254)
  REGISTER_INTERRUPT(255)

  /*
   * Register the secure memory allocation and deallocation handlers.
   */
  register_x86_interrupt (0x7b, trap123, 3);
  register_x86_interrupt (0x7c, trap124, 3);
  register_x86_interrupt (0x7d, trap125, 3);
  register_x86_interrupt (0x7e, trap126, 3);
  register_x86_interrupt (0x7f, trap127, 3);
  sva_register_general_exception (0x7b, getThreadRID);
  sva_register_general_exception (0x7c, getThreadSecret);
  sva_register_general_exception (0x7d, installNewPushTarget);
  sva_register_general_exception (0x7e, freeSecureMemory);
  sva_register_general_exception (0x7f, allocSecureMemory);

  return;
}
<|MERGE_RESOLUTION|>--- conflicted
+++ resolved
@@ -83,11 +83,8 @@
 
 #include "sva/config.h"
 #include "sva/state.h"
-<<<<<<< HEAD
 #include "sva/util.h"
-=======
 #include "sva/mmu.h"
->>>>>>> cd59914b
 
 #include <string.h>
 #include <limits.h>
@@ -574,14 +571,9 @@
                         :
                         : "a" (&foo), "d" (sizeof(foo) - 1));
 
-<<<<<<< HEAD
   __asm__ __volatile__ ("bndcl %0, %%bnd0\n" :: "a" (&(testmpx)));
   __asm__ __volatile__ ("bndcu %0, %%bnd0\n" :: "a" (&(foo.b)));
 #endif
-=======
-  __asm__ __volatile__ ("bndcl %0, %%bnd1\n" :: "a" (&(testmpx)));
-  __asm__ __volatile__ ("bndcu %0, %%bnd1\n" :: "a" (&(foo.b)));
->>>>>>> cd59914b
   return;
 }
 
