/*===- init.c - SVA Execution Engine  ---------------------------------------===
 * 
 *                        Secure Virtual Architecture
 *
 * This file was developed by the LLVM research group and is distributed under
 * the University of Illinois Open Source License. See LICENSE.TXT for details.
 * 
 *===----------------------------------------------------------------------===
 *
 * This is code to initialize the SVA Execution Engine.  It is inherited from
 * the original SVA system.
 *
 *===----------------------------------------------------------------------===
 */

/*-
 * Copyright (c) 1989, 1990 William F. Jolitz
 * Copyright (c) 1990 The Regents of the University of California.
 * All rights reserved.
 *
 * This code is derived from software contributed to Berkeley by
 * William Jolitz.
 *
 * Redistribution and use in source and binary forms, with or without
 * modification, are permitted provided that the following conditions
 * are met:
 * 1. Redistributions of source code must retain the above copyright
 *    notice, this list of conditions and the following disclaimer.
 * 2. Redistributions in binary form must reproduce the above copyright
 *    notice, this list of conditions and the following disclaimer in the
 *    documentation and/or other materials provided with the distribution.
 * 4. Neither the name of the University nor the names of its contributors
 *    may be used to endorse or promote products derived from this software
 *    without specific prior written permission.
 *
 * THIS SOFTWARE IS PROVIDED BY THE REGENTS AND CONTRIBUTORS ``AS IS'' AND
 * ANY EXPRESS OR IMPLIED WARRANTIES, INCLUDING, BUT NOT LIMITED TO, THE
 * IMPLIED WARRANTIES OF MERCHANTABILITY AND FITNESS FOR A PARTICULAR PURPOSE
 * ARE DISCLAIMED.  IN NO EVENT SHALL THE REGENTS OR CONTRIBUTORS BE LIABLE
 * FOR ANY DIRECT, INDIRECT, INCIDENTAL, SPECIAL, EXEMPLARY, OR CONSEQUENTIAL
 * DAMAGES (INCLUDING, BUT NOT LIMITED TO, PROCUREMENT OF SUBSTITUTE GOODS
 * OR SERVICES; LOSS OF USE, DATA, OR PROFITS; OR BUSINESS INTERRUPTION)
 * HOWEVER CAUSED AND ON ANY THEORY OF LIABILITY, WHETHER IN CONTRACT, STRICT
 * LIABILITY, OR TORT (INCLUDING NEGLIGENCE OR OTHERWISE) ARISING IN ANY WAY
 * OUT OF THE USE OF THIS SOFTWARE, EVEN IF ADVISED OF THE POSSIBILITY OF
 * SUCH DAMAGE.
 *
 *  from: @(#)segments.h  7.1 (Berkeley) 5/9/91
 * $FreeBSD: release/9.0.0/sys/amd64/include/segments.h 227946 2011-11-24 18:44:14Z rstone $
 */

/*-
 * Copyright (c) 2003 Peter Wemm.
 * Copyright (c) 1993 The Regents of the University of California.
 * All rights reserved.
 *
 * Redistribution and use in source and binary forms, with or without
 * modification, are permitted provided that the following conditions
 * are met:
 * 1. Redistributions of source code must retain the above copyright
 *    notice, this list of conditions and the following disclaimer.
 * 2. Redistributions in binary form must reproduce the above copyright
 *    notice, this list of conditions and the following disclaimer in the
 *    documentation and/or other materials provided with the distribution.
 * 4. Neither the name of the University nor the names of its contributors
 *    may be used to endorse or promote products derived from this software
 *    without specific prior written permission.
 *
 * THIS SOFTWARE IS PROVIDED BY THE REGENTS AND CONTRIBUTORS ``AS IS'' AND
 * ANY EXPRESS OR IMPLIED WARRANTIES, INCLUDING, BUT NOT LIMITED TO, THE
 * IMPLIED WARRANTIES OF MERCHANTABILITY AND FITNESS FOR A PARTICULAR PURPOSE
 * ARE DISCLAIMED.  IN NO EVENT SHALL THE REGENTS OR CONTRIBUTORS BE LIABLE
 * FOR ANY DIRECT, INDIRECT, INCIDENTAL, SPECIAL, EXEMPLARY, OR CONSEQUENTIAL
 * DAMAGES (INCLUDING, BUT NOT LIMITED TO, PROCUREMENT OF SUBSTITUTE GOODS
 * OR SERVICES; LOSS OF USE, DATA, OR PROFITS; OR BUSINESS INTERRUPTION)
 * HOWEVER CAUSED AND ON ANY THEORY OF LIABILITY, WHETHER IN CONTRACT, STRICT
 * LIABILITY, OR TORT (INCLUDING NEGLIGENCE OR OTHERWISE) ARISING IN ANY WAY
 * OUT OF THE USE OF THIS SOFTWARE, EVEN IF ADVISED OF THE POSSIBILITY OF
 * SUCH DAMAGE.
 *
 * $FreeBSD: release/9.0.0/sys/amd64/include/cpufunc.h 223796 2011-07-05 18:42:10Z jkim $
 */

#include "sva/config.h"
#include "sva/state.h"
<<<<<<< HEAD
#include "sva/mmu.h"
=======
#include "sva/interrupt.h"
>>>>>>> c34449b2

#include <string.h>
#include <limits.h>

#include <sys/types.h>

void register_x86_interrupt (int number, void *interrupt, unsigned char priv);
void register_x86_trap (int number, void *trap);
static void fptrap (void);
#if 0
static void init_debug (void);
#endif
extern void init_mmu (void);
static void init_dispatcher ();

/* Default LLVA interrupt, exception, and system call handlers */
extern void default_interrupt (unsigned int number, void * icontext);

/* Map logical processor ID to an array in the SVA data structures */
struct procMap svaProcMap[numProcessors];

/*
 * Structure: interrupt_table
 *
 * Description:
 *  This is a table that contains the list of interrupt functions registered
 *  with the Execution Engine.  Whenever an interrupt occurs, one of these
 *  functions will be dispatched.
 *
 *  Note that we need one of these per processor.
 */
extern void * interrupt_table[256];

/*
 * Taken from FreeBSD: amd64/segments.h
 *
 * Gate descriptors (e.g. indirect descriptors, trap, interrupt etc. 128 bit)
 * Only interrupt and trap gates have gd_ist.
 */
struct  gate_descriptor {
  unsigned long gd_looffset:16; /* gate offset (lsb) */
  unsigned long gd_selector:16; /* gate segment selector */
  unsigned long gd_ist:3;   /* IST table index */
  unsigned long gd_xx:5;    /* unused */
  unsigned long gd_type:5;    /* segment type */
  unsigned long gd_dpl:2;   /* segment descriptor priority level */
  unsigned long gd_p:1;   /* segment descriptor present */
  unsigned long gd_hioffset:48 __attribute__ ((__packed__));  /* gate offset (msb) */
  unsigned long sd_xx1:32;
} __attribute__ ((packed));

/* Taken from FreeBSD: amd64/segments.h */
#define GSEL(s,r) (((s)<<3) | r)      /* a global selector */
#define GCODE_SEL 4 /* Kernel Code Descriptor */

/*
 * Structure: sva_idt
 *
 * Description:
 *  This is the x86 interrupt descriptor table.  We use it to hold all of the
 *  interrupt vectors internally within the Execution Engine.
 *
 *  Note that we need one of these per processor.
 */
static struct gate_descriptor sva_idt[256]
__attribute__ ((section ("svamem")));

/* Taken from segments.h in FreeBSD */
static const unsigned int SDT_SYSIGT=14;  /* system 64 bit interrupt gate */
static const unsigned int SDT_SYSTGT=15;  /* system 64 bit trap gate */

void
sva_debug (void) {
  printf ("SVA: Debug!\n");
  return;
}

/*
 * Function: register_x86_interrupt()
 *
 * Description:
 *  Install the specified handler into the x86 Interrupt Descriptor Table (IDT)
 *  as an interrupt.
 *
 * Inputs:
 *  number    - The interrupt number.
 *  interrupt - A pointer to the interrupt handler.
 *  priv      - The x86_64 privilege level which can access this interrupt.
 *
 * Notes:
 *  This is based off of the amd64 setidt() code in FreeBSD.
 */
void
register_x86_interrupt (int number, void *interrupt, unsigned char priv) {
  /*
   * First determine which interrupt table we should be modifying.
   */
  struct gate_descriptor *ip = &sva_idt[number];

  /*
   * Add the entry into the table.
   */
  ip->gd_looffset = (uintptr_t)interrupt;
  ip->gd_selector = GSEL(GCODE_SEL, 0);
  ip->gd_ist = 3;
  ip->gd_xx = 0;
  ip->gd_type = SDT_SYSIGT;
  ip->gd_dpl = priv;
  ip->gd_p = 1;
  ip->gd_hioffset = ((uintptr_t)interrupt)>>16 ;

  return;
}

/*
 * Function: register_x86_trap()
 *
 * Description:
 *  Install the specified handler in the x86 Interrupt Descriptor Table (IDT)
 *  as a trap handler that can be called from privilege levels 0-3.
 *
 * Inputs:
 *  number  - The interrupt number.
 *  trap    - A function pointer to the system call handler.
 */
void
register_x86_trap (int number, void *trap) {
  /*
   * First determine which interrupt table we should be modifying.
   */
  struct gate_descriptor *ip = &sva_idt[number];

  /*
   * Add the entry into the table.
   */
  ip->gd_looffset = (uintptr_t)trap;
  ip->gd_selector = GSEL(GCODE_SEL, 3);
  ip->gd_ist = 3;
  ip->gd_xx = 0;
  ip->gd_type = SDT_SYSTGT;
  ip->gd_dpl = 3;
  ip->gd_p = 1;
  ip->gd_hioffset = ((uintptr_t)trap)>>16 ;

  return;
}

/*
 * Function: fptrap()
 *
 * Description:
 *  This function captures FP traps and flags use of the FP unit accordingly.
 */
static void
fptrap (void) {
  /*
   * Currently, we only support user-space applications using the floating
   * point unit.  If the kernel uses the floating point unit, panic the
   * system.
   */
  if (sva_was_privileged()) {
    panic ("SVA: Kernel attempted to use Floating Point Unit!");
  }

  /*
   * Get the thread that last used the FPU.  If there is no such thread
   * (which happens if this is the first thread using the FPU) or if that
   * thread is the current thread, then just enable the FPU.
   */
  struct SVAThread * runningThread    = getCPUState()->currentThread;
  struct SVAThread * previousFPThread = getCPUState()->prevFPThread;
  if ((!previousFPThread) || (previousFPThread == runningThread)) {
    __asm__ __volatile__ ("clts");
    return;
  }

  /*
   * This is the implementation of saving the floating point state lazily.
   * Since we're in an fptrap, we need to save the floating point state of the 
   * thread that was the last one to use the floating point unit.
   */
  sva_integer_state_t * prev = &(previousFPThread->integerState);
  save_fp (&(prev->fpstate));

  /*
   * Flag that the floating point unit has now been used.
   */
  getCPUState()->fp_used = 1;


  /*
   * Load the floating point state for the current thread and mark this thread
   * as the last one to use the floating point unit.
   */
  sva_integer_state_t * intstate = &(runningThread->integerState);
  load_fp (&(intstate->fpstate));
  getCPUState()->prevFPThread = runningThread;

  /*
   * Turn off the TS bit in CR0; this allows the FPU to proceed with floating
   * point operations.
   */
  __asm__ __volatile__ ("clts");
  return;
}

/*
 * Function: init_procID()
 *
 * Description:
 *  Determine the APIC processor ID and map that to an available SVA logical
 *  processor ID.
 */
static void
init_procID (void) {
  /*
   * Use the CPUID instruction to get a local APIC2 ID for the processor.
   */
  unsigned int apicID;
  __asm__ __volatile__ ("movl $0xB, %%eax\ncpuid" : "=d" (apicID));

  /*
   * Find an available processor ID and use that.
   */
  for (unsigned index = 0; index < numProcessors; ++index) {
#if 1
    if (__sync_bool_compare_and_swap (&(svaProcMap[index].allocated), 0, 1)) {
#else
    if (!(svaProcMap[index].allocated)) {
#endif
      svaProcMap[index].allocated = 1;
      svaProcMap[index].apicID = apicID;
      return;
    }
  }

  return;
}

/*
 * Function: init_interrupt_table()
 *
 * Description:
 *  This function initializes the table of system software functions to call
 *  when an interrupt or trap occurs.  Since the system software hasn't set up
 *  any callback functions, we use a default handler that belongs to SVA.
 */
static void
init_interrupt_table (unsigned int procID) {
  for (int index = 0; index < 256; index++) {
    interrupt_table[index] = default_interrupt;
  }

  return;
}

/*
 * Function: init_idt()
 *
 * Description:
 *  Initialize the x86 Interrupt Descriptor Table (IDT) to some nice default
 *  values for the specified processor.
 *
 * Inputs:
 *  procID - The ID of the processor which should have its IDT initialized.
 */
static void
init_idt (unsigned int procID) {
  /* Argument to lidt/sidt taken from FreeBSD. */
  static struct region_descriptor {
    unsigned long rd_limit:16;    /* segment extent */
    unsigned long rd_base :64 __attribute__ ((packed));  /* base address  */
  } __attribute__ ((packed)) sva_idtreg;

  /* Kernel's idea of where the IDT is */
  extern void * idt;

  /*
   * Load our descriptor table on to the processor.
   */
  sva_idtreg.rd_limit = sizeof (sva_idt);
  sva_idtreg.rd_base = (uintptr_t) &(sva_idt[0]);
  __asm__ __volatile__ ("lidt (%0)" : : "r" (&sva_idtreg));
  idt = (void *) sva_idtreg.rd_base;

  return;
}

#if 0
static void
init_debug (void)
{
  __asm__ ("movl $0, %eax\n"
           "movl %eax, %db0\n"
           "movl %eax, %db1\n"
           "movl %eax, %db2\n"
           "movl %eax, %db3\n"
           "movl %eax, %db6\n"
           "movl %eax, %db7\n");
  return;
}

/*
 * Functoin: init_mmu()
 *
 * Description:
 *  Initialize the i386 MMU.
 */
static void
init_mmu (void)
{
  const int pse   = (1 << 4);
  const int pge   = (1 << 7);
  const int tsd   = (1 << 2);
  const int pvi   = (1 << 1);
  const int de    = (1 << 3);
  const int pce   = (1 << 8);
  const int osfxr = ((1 << 9) | (1 << 10));
  int value;

  /*
   * Enable:
   *  PSE: Page Size Extension (i.e. large pages).
   *  PGE: Page Global Extension (i.e. global pages).
   *
   * Disable:
   *  TSD: Allow user mode applications to read the timestamp counter.
   *  PVI: Virtual Interrupt Flag in Protected Mode.
   *   DE: By disabling, allows for legacy debug register support for i386.
   *
   * We will assume that page size extensions and page global bit extensions
   * exist within the processor.  If they don't, you're in big trouble!
   */
  __asm__ __volatile__ ("mov %%cr4, %0\n"
                        "orl  %1, %0\n"
                        "andl %2, %0\n"
                        "mov %0, %%cr4\n"
                        : "=&r" (value)
                        : "r" (osfxr | pse | pge | pce),
                          "r" (~(pvi | de | tsd)));

  return;
}
#endif

/*
 * Function: init_fpu()
 *
 * Description:
 *  Initialize various things that needs to be initialized for the FPU.
 */
static void
init_fpu (void) {
  const uintptr_t mp = 0x00000002u;
  const uintptr_t em = 0x00000004u;
  const uintptr_t ts = 0x00000008u;
  uintptr_t cr0;

  /*
   * Configure the processor so that the first use of the FPU generates an
   * exception.
   */
  __asm__ __volatile__ ("mov %%cr0, %0\n"
                        "and  %1, %0\n"
                        "or   %2, %0\n"
                        "mov %0, %%cr0\n"
                        : "=&r" (cr0)
                        : "r" (~(em)),
                          "r" (mp | ts));

  /*
   * Register the co-processor trap so that we know when an FP operation has
   * been performed.
   */
  sva_register_general_exception (0x7, fptrap);
  return;
}

/*
 * Function: init_mpx()
 *
 * Description:
 *  This function initializes the Intel MPX bounds checking registers for use
 *  with software fault isolation (SFI).
 *
 * Notes:
 *  This function will initialize the bounds register so that it contains
 *  the 1 TB direct map, the SVA VM internal memory, and the 512 GB kernel
 *  memory.  This is because the initial SVA implementation puts the SVA VM
 *  internal memory between the direct map and the kernel memory.  Therefore,
 *  this configuration will allow us to measure performance but will not
 *  actually protect SVA VM memory; we need to move SVA internal memory so
 *  that it does not sit between two regions of memory which the kernel needs
 *  to access.
 */
static void
init_mpx (void) {
  /* First address of kernel memory */
  static uintptr_t const kernelBase = SECMEMEND - SECMEMSTART;
  static uintptr_t const kernelSize = (0xffffffffffffffffu - kernelBase);

  /* Bits within control register 4 (CR4) */
  static const uintptr_t oxsave = (1u << 18);

  /* Bits to configure in the extended control register XCR0 */
  static unsigned char bndreg = (1u << 3);
  static unsigned char bndcsr = (1u << 4);
  static unsigned char enableX87 = (1u << 0);

  /* Bits to configure the BNDCFGS register */
  static unsigned char bndEnable   = (1u << 0);
  static unsigned char bndPreserve = (1u << 1);

  /* ID number of the configuration register for MPX kernel mode code */
  static const unsigned IA32_BNDCFGS = 0x0d90;

  unsigned long cr4;
  unsigned long cpuid;

  /*
   * Only configure MPX if we are configured to do so.
   */
  if (usempx) {
    /*
     * Enable the OSXSAVE feature in CR4.  This is needed to enable MPX.
     */
    __asm__ __volatile__ ("movq %%cr4, %0\n"
                          "orq %1, %0\n"
                          "movq %0, %%cr4\n"
                          : "=r" (cr4)
                          : "i" (oxsave));

    /*
     * Enable the XCR0.BNDREG and XCR0.BNDCSR bits in XCR0.  We must also
     * enable XCR0.X87 to prevent a general protection fault.
     */
    __asm__ __volatile__ ("xgetbv\n"
                          "orq %1, %%rax\n"
                          "xsetbv\n"
                          :
                          : "c" (0), "i" (bndreg | bndcsr | enableX87)
                          : "%rax", "%rdx");

    /*
     * Enable bounds checking for kernel mode code.  We enable the
     * bndEnable bit to enable bounds checking and the bndPreserve bit to
     * ensure that control flow instructions do not clear the bounds registers.
     */
    __asm__ __volatile__ ("wrmsr\n"
                          :
                          : "c" (IA32_BNDCFGS), "A" (bndEnable | bndPreserve));

    /*
     * Load bounds information for kernel memory into the first bounds register.
     */
    __asm__ __volatile__ ("bndmk (%0,%1), %%bnd0\n"
                          :
                          : "a" (kernelBase), "d" (kernelSize));

  }

  return;
}

/*
 * Function: testmpx()
 *
 * Description:
 *  This function can be called by the kernel to test the MPX functionality.
 */
void
testmpx (void) {
  struct sillyStruct {
    unsigned long a;
    unsigned long b;
  } foo;

  /*
   * Load bounds information into the first bounds register.
   */
  __asm__ __volatile__ ("bndmk (%0,%1), %%bnd1\n"
                        :
                        : "a" (&foo), "d" (sizeof(foo) - 1));

  __asm__ __volatile__ ("bndcl %0, %%bnd1\n" :: "a" (&(testmpx)));
  __asm__ __volatile__ ("bndcu %0, %%bnd1\n" :: "a" (&(foo.b)));
  return;
}

/*
 * Intrinsic: sva_init_primary()
 *
 * Description:
 *  This routine initializes all of the information needed by the SVA
 *  Execution Engine.  We do things here like setting up the interrupt
 *  descriptor table.  Note that this should be called by the primary processor
 *  (the first one that starts execution on system boot).
 */
void
sva_init_primary () {
#if 0
  init_segs ();
  init_debug ();
#endif
  /* Initialize the processor ID */
  init_procID();

  extern void init_threads(void);
  init_threads();

  /* Initialize the IDT of the primary processor */
  init_interrupt_table(0);
  init_idt (0);
  init_dispatcher ();

  init_mmu ();
  init_mpx ();
  init_fpu ();
#if 0
  llva_reset_counters();
  llva_reset_local_counters();
#endif
}

/*
 * Intrinsic: sva_init_secondary()
 *
 * Description:
 *  This routine initializes all of the information needed by the SVA
 *  Execution Engine.  We do things here like setting up the interrupt
 *  descriptor table.  Note that this should be called by secondary processors.
 */
void
sva_init_secondary () {
#if 0
  init_segs ();
  init_debug ();
#endif

  /*
   * Initialize the IDT of the primary processor
   * FIXME: For now, we use the primary processor's IDT.  When we can, we
   * should have the kernel register whatever is in the primary IDT into the
   * other processor's IDTs.
   */
  init_idt (0);

#if 0
  init_interrupt_table(0);
  init_dispatcher ();
#endif
#if 0
  init_mmu ();
#endif
  init_mpx ();
  init_fpu ();
#if 0
  llva_reset_counters();
  llva_reset_local_counters();
#endif
}

#define REGISTER_EXCEPTION(number) \
  extern void trap##number(void); \
  register_x86_interrupt ((number),trap##number, 0);

#define REGISTER_INTERRUPT(number) \
  extern void interrupt##number(void); \
  register_x86_interrupt ((number),interrupt##number, 0);

static void
init_dispatcher ()
{
  /* Register the secure memory allocation and deallocation traps */
  extern void trap123(void);
  extern void trap124(void);
  extern void trap125(void);
  extern void trap126(void);
  extern void trap127(void);
  extern void SVAbadtrap(void);
  extern unsigned char * allocSecureMemory (uintptr_t size);
  extern void freeSecureMemory (unsigned char * p, uintptr_t size);
  extern void installNewPushTarget (void * f);
  extern void getThreadSecret();
  extern void getThreadRID();

  /*
   * Register the bad trap handler for all interrupts and traps.
   */
  for (unsigned index = 0; index < 255; ++index) {
    register_x86_interrupt (index, SVAbadtrap, 0);
  }

  /* Register general exception */
  REGISTER_EXCEPTION(0);
  REGISTER_EXCEPTION(1);
  REGISTER_EXCEPTION(2);
  REGISTER_EXCEPTION(3);
  REGISTER_EXCEPTION(4);
  REGISTER_EXCEPTION(5);
  REGISTER_EXCEPTION(6);
  REGISTER_EXCEPTION(7);
  REGISTER_EXCEPTION(8);
  REGISTER_EXCEPTION(9);
  REGISTER_EXCEPTION(10);
  REGISTER_EXCEPTION(11);
  REGISTER_EXCEPTION(12);
  REGISTER_EXCEPTION(13);
  REGISTER_EXCEPTION(14);   /* Page fault trap */
  REGISTER_EXCEPTION(15);
  REGISTER_EXCEPTION(16);
  REGISTER_EXCEPTION(17);   /* Alignment trap */
  REGISTER_EXCEPTION(18);
  REGISTER_EXCEPTION(19);
  REGISTER_EXCEPTION(20);
  REGISTER_EXCEPTION(21);
  REGISTER_EXCEPTION(22);
  REGISTER_EXCEPTION(23);
  REGISTER_EXCEPTION(24);
  REGISTER_EXCEPTION(25);
  REGISTER_EXCEPTION(26);
  REGISTER_EXCEPTION(27);
  REGISTER_EXCEPTION(28);
  REGISTER_EXCEPTION(29);
  REGISTER_EXCEPTION(30);
  REGISTER_EXCEPTION(31);

  /* Register interrupt handlers */
  REGISTER_INTERRUPT(32)
  REGISTER_INTERRUPT(33)
  REGISTER_INTERRUPT(34)
  REGISTER_INTERRUPT(35)
  REGISTER_INTERRUPT(36)
  REGISTER_INTERRUPT(37)
  REGISTER_INTERRUPT(38)
  REGISTER_INTERRUPT(39)
  REGISTER_INTERRUPT(40)
  REGISTER_INTERRUPT(41)
  REGISTER_INTERRUPT(42)
  REGISTER_INTERRUPT(43)
  REGISTER_INTERRUPT(44)
  REGISTER_INTERRUPT(45)
  REGISTER_INTERRUPT(46)
  REGISTER_INTERRUPT(47)
  REGISTER_INTERRUPT(48)
  REGISTER_INTERRUPT(49)
  REGISTER_INTERRUPT(50)
  REGISTER_INTERRUPT(51)
  REGISTER_INTERRUPT(52)
  REGISTER_INTERRUPT(53)
  REGISTER_INTERRUPT(54)
  REGISTER_INTERRUPT(55)
  REGISTER_INTERRUPT(56)
  REGISTER_INTERRUPT(57)
  REGISTER_INTERRUPT(58)
  REGISTER_INTERRUPT(59)
  REGISTER_INTERRUPT(60)
  REGISTER_INTERRUPT(61)
  REGISTER_INTERRUPT(62)
  REGISTER_INTERRUPT(63)
  REGISTER_INTERRUPT(64)
  REGISTER_INTERRUPT(65)
  REGISTER_INTERRUPT(66)
  REGISTER_INTERRUPT(67)
  REGISTER_INTERRUPT(68)
  REGISTER_INTERRUPT(69)
  REGISTER_INTERRUPT(70)
  REGISTER_INTERRUPT(71)
  REGISTER_INTERRUPT(72)
  REGISTER_INTERRUPT(73)
  REGISTER_INTERRUPT(74)
  REGISTER_INTERRUPT(75)
  REGISTER_INTERRUPT(76)
  REGISTER_INTERRUPT(77)
  REGISTER_INTERRUPT(78)
  REGISTER_INTERRUPT(79)
  REGISTER_INTERRUPT(80)
  REGISTER_INTERRUPT(81)
  REGISTER_INTERRUPT(82)
  REGISTER_INTERRUPT(83)
  REGISTER_INTERRUPT(84)
  REGISTER_INTERRUPT(85)
  REGISTER_INTERRUPT(86)
  REGISTER_INTERRUPT(87)
  REGISTER_INTERRUPT(88)
  REGISTER_INTERRUPT(89)
  REGISTER_INTERRUPT(90)
  REGISTER_INTERRUPT(91)
  REGISTER_INTERRUPT(92)
  REGISTER_INTERRUPT(93)
  REGISTER_INTERRUPT(94)
  REGISTER_INTERRUPT(95)
  REGISTER_INTERRUPT(96)
  REGISTER_INTERRUPT(97)
  REGISTER_INTERRUPT(98)
  REGISTER_INTERRUPT(99)
  REGISTER_INTERRUPT(100)
  REGISTER_INTERRUPT(101)
  REGISTER_INTERRUPT(102)
  REGISTER_INTERRUPT(103)
  REGISTER_INTERRUPT(104)
  REGISTER_INTERRUPT(105)
  REGISTER_INTERRUPT(106)
  REGISTER_INTERRUPT(107)
  REGISTER_INTERRUPT(108)
  REGISTER_INTERRUPT(109)
  REGISTER_INTERRUPT(110)
  REGISTER_INTERRUPT(111)
  REGISTER_INTERRUPT(112)
  REGISTER_INTERRUPT(113)
  REGISTER_INTERRUPT(114)
  REGISTER_INTERRUPT(115)
  REGISTER_INTERRUPT(116)
  REGISTER_INTERRUPT(117)
  REGISTER_INTERRUPT(118)
  REGISTER_INTERRUPT(119)
  REGISTER_INTERRUPT(120)
  REGISTER_INTERRUPT(121)
  REGISTER_INTERRUPT(122)
#if 0
  REGISTER_INTERRUPT(123)
  REGISTER_INTERRUPT(124)
  REGISTER_INTERRUPT(125)
  REGISTER_INTERRUPT(126)
  REGISTER_INTERRUPT(127)
#endif
  REGISTER_INTERRUPT(128)
  REGISTER_INTERRUPT(129)
  REGISTER_INTERRUPT(130)
  REGISTER_INTERRUPT(131)
  REGISTER_INTERRUPT(132)
  REGISTER_INTERRUPT(133)
  REGISTER_INTERRUPT(134)
  REGISTER_INTERRUPT(135)
  REGISTER_INTERRUPT(136)
  REGISTER_INTERRUPT(137)
  REGISTER_INTERRUPT(138)
  REGISTER_INTERRUPT(139)
  REGISTER_INTERRUPT(140)
  REGISTER_INTERRUPT(141)
  REGISTER_INTERRUPT(142)
  REGISTER_INTERRUPT(143)
  REGISTER_INTERRUPT(144)
  REGISTER_INTERRUPT(145)
  REGISTER_INTERRUPT(146)
  REGISTER_INTERRUPT(147)
  REGISTER_INTERRUPT(148)
  REGISTER_INTERRUPT(149)
  REGISTER_INTERRUPT(150)
  REGISTER_INTERRUPT(151)
  REGISTER_INTERRUPT(152)
  REGISTER_INTERRUPT(153)
  REGISTER_INTERRUPT(154)
  REGISTER_INTERRUPT(155)
  REGISTER_INTERRUPT(156)
  REGISTER_INTERRUPT(157)
  REGISTER_INTERRUPT(158)
  REGISTER_INTERRUPT(159)
  REGISTER_INTERRUPT(160)
  REGISTER_INTERRUPT(161)
  REGISTER_INTERRUPT(162)
  REGISTER_INTERRUPT(163)
  REGISTER_INTERRUPT(164)
  REGISTER_INTERRUPT(165)
  REGISTER_INTERRUPT(166)
  REGISTER_INTERRUPT(167)
  REGISTER_INTERRUPT(168)
  REGISTER_INTERRUPT(169)
  REGISTER_INTERRUPT(170)
  REGISTER_INTERRUPT(171)
  REGISTER_INTERRUPT(172)
  REGISTER_INTERRUPT(173)
  REGISTER_INTERRUPT(174)
  REGISTER_INTERRUPT(175)
  REGISTER_INTERRUPT(176)
  REGISTER_INTERRUPT(177)
  REGISTER_INTERRUPT(178)
  REGISTER_INTERRUPT(179)
  REGISTER_INTERRUPT(180)
  REGISTER_INTERRUPT(181)
  REGISTER_INTERRUPT(182)
  REGISTER_INTERRUPT(183)
  REGISTER_INTERRUPT(184)
  REGISTER_INTERRUPT(185)
  REGISTER_INTERRUPT(186)
  REGISTER_INTERRUPT(187)
  REGISTER_INTERRUPT(188)
  REGISTER_INTERRUPT(189)
  REGISTER_INTERRUPT(190)
  REGISTER_INTERRUPT(191)
  REGISTER_INTERRUPT(192)
  REGISTER_INTERRUPT(193)
  REGISTER_INTERRUPT(194)
  REGISTER_INTERRUPT(195)
  REGISTER_INTERRUPT(196)
  REGISTER_INTERRUPT(197)
  REGISTER_INTERRUPT(198)
  REGISTER_INTERRUPT(199)
  REGISTER_INTERRUPT(200)
  REGISTER_INTERRUPT(201)
  REGISTER_INTERRUPT(202)
  REGISTER_INTERRUPT(203)
  REGISTER_INTERRUPT(204)
  REGISTER_INTERRUPT(205)
  REGISTER_INTERRUPT(206)
  REGISTER_INTERRUPT(207)
  REGISTER_INTERRUPT(208)
  REGISTER_INTERRUPT(209)
  REGISTER_INTERRUPT(210)
  REGISTER_INTERRUPT(211)
  REGISTER_INTERRUPT(212)
  REGISTER_INTERRUPT(213)
  REGISTER_INTERRUPT(214)
  REGISTER_INTERRUPT(215)
  REGISTER_INTERRUPT(216)
  REGISTER_INTERRUPT(217)
  REGISTER_INTERRUPT(218)
  REGISTER_INTERRUPT(219)
  REGISTER_INTERRUPT(220)
  REGISTER_INTERRUPT(221)
  REGISTER_INTERRUPT(222)
  REGISTER_INTERRUPT(223)
  REGISTER_INTERRUPT(224)
  REGISTER_INTERRUPT(225)
  REGISTER_INTERRUPT(226)
  REGISTER_INTERRUPT(227)
  REGISTER_INTERRUPT(228)
  REGISTER_INTERRUPT(229)
  REGISTER_INTERRUPT(230)
  REGISTER_INTERRUPT(231)
  REGISTER_INTERRUPT(232)
  REGISTER_INTERRUPT(233)
  REGISTER_INTERRUPT(234)
  REGISTER_INTERRUPT(235)
  REGISTER_INTERRUPT(236)
  REGISTER_INTERRUPT(237)
  REGISTER_INTERRUPT(238)
  REGISTER_INTERRUPT(239)
  REGISTER_INTERRUPT(240)
  REGISTER_INTERRUPT(241)
  REGISTER_INTERRUPT(242)
  REGISTER_INTERRUPT(243)
  REGISTER_INTERRUPT(244)
  REGISTER_INTERRUPT(245)
  REGISTER_INTERRUPT(246)
  REGISTER_INTERRUPT(247)
  REGISTER_INTERRUPT(248)
  REGISTER_INTERRUPT(249)
  REGISTER_INTERRUPT(250)
  REGISTER_INTERRUPT(251)
  REGISTER_INTERRUPT(252)
  REGISTER_INTERRUPT(253)
  REGISTER_INTERRUPT(254)
  REGISTER_INTERRUPT(255)

  /*
   * Register the secure memory allocation and deallocation handlers.
   */
  register_x86_interrupt (0x7b, trap123, 3);
  register_x86_interrupt (0x7c, trap124, 3);
  register_x86_interrupt (0x7d, trap125, 3);
  register_x86_interrupt (0x7e, trap126, 3);
  register_x86_interrupt (0x7f, trap127, 3);
  register_hypercall     (0x7b, getThreadRID);
  register_hypercall     (0x7c, getThreadSecret);
  register_hypercall     (0x7d, installNewPushTarget);
  register_hypercall     (0x7e, freeSecureMemory);
  register_hypercall     (0x7f, allocSecureMemory);

  return;
}
<|MERGE_RESOLUTION|>--- conflicted
+++ resolved
@@ -83,11 +83,8 @@
 
 #include "sva/config.h"
 #include "sva/state.h"
-<<<<<<< HEAD
 #include "sva/mmu.h"
-=======
 #include "sva/interrupt.h"
->>>>>>> c34449b2
 
 #include <string.h>
 #include <limits.h>
