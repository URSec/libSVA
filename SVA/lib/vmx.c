/*===- vmx.c - SVA Execution Engine  =-------------------------------------===
 * 
 *                        Secure Virtual Architecture
 *
 * This file was developed by the SVA research group and is distributed under
 * the University of Illinois Open Source License. See LICENSE.TXT for details.
 * 
 *===----------------------------------------------------------------------===
 *
 * This file implements SVA's support for hardware-accelerated virtualization
 * (Intel VMX, and in the future AMD SVM).
 *
 *===----------------------------------------------------------------------===
 */

#include <sva/vmx.h>
#include <sva/vmx_intrinsics.h>
#include <sva/mmu.h>
#include <sva/config.h>

#include <string.h>
#include <stddef.h> // for offsetof()

/**********
 * Global variables
 *
 * (Some of these are really global; others are static, i.e. local to this
 * file but not local to a function.)
 *
 * (Eventually, some of these may need to be handled in a more complex way to
 * support SMP. For instance, we might want to store some of them on a
 * per-CPU basis in some structure already used for that purpose.)
**********/
/* Indicates whether sva_initvmx() has yet been called by the OS. No SVA-VMX
 * intrinsics may be called until this has been done.
 */
unsigned char __attribute__((section("svamem"))) sva_vmx_initialized = 0;

/* Physical address of the VMXON region. This is a special region of memory
 * that the active logical processor uses to "support VMX operation" (see
 * section 24.11.5 in the Intel reference manual, Oct. 2017).
 *
 * All we need to do is allocate it, initialize one of its fields, and pass
 * its physical address as an argument to the VMXON instruction, which enters
 * VMX operation on the active logical processor. From that point, this
 * region belongs entirely to the processor and we're not supposed to touch
 * it (unless and until we switch VMX support back off using the VMXOFF
 * instruction).
 *
 * The VMXON region has (by definition) the same size and alignment
 * requirements as a VMCS. However, unlike the VMCS, there is only one VMXON
 * region per logical processor, not per virtual machine. It also does not
 * have any of the memory type (cacheability properties) restrictions that a
 * VMCS has.
 */
static uintptr_t __attribute__((section("svamem"))) VMXON_paddr = 0;

/*
 * Array of vm_desc_t structures for each VM allocated on the system.
 *
 * To keep things simple, we pre-allocate this as a statically sized array of
 * length MAX_VMS. This means there is a finite number of VMs that can be
 * operated simultaneously. This is an artificial limitation; if it ever
 * becomes an issue in practice, we can go through the trouble of making this
 * a dynamically-resizable array. But that's a royal pain in C, and these
 * structures are small, so it's probably better to just increase the limit.
 *
 * A VM's index within this array is used as its VM ID, i.e. the handle which
 * is returned by the sva_allocvm() intrinsic and used to refer to the VM in
 * future intrinsic calls.
 *
 * This array is zero-initialized in sva_initvmx(), which effectively marks
 * all entries as unused (and the corresponding VM IDs as free to be
 * assigned).
 */
struct vm_desc_t __attribute__((section("svamem"))) vm_descs[MAX_VMS];

/*
 * A structure describing host state for each CPU.
 * 
 * TODO: this should be an array so we're multiprocessor-ready.
 *
 * Includes:
 *  - A pointer to the VM descriptor (vm_desc_t) for the VM currently loaded
 *    on the processor, or null if no VM is loaded.
 *  - Places for the host GPRs to be saved/restored across VM entries/exits.
 *
 * An alternative would be to do this in sva_initvmx(), but this is cleaner
 * and safer (doesn't rely on the assumption that specific code is being run
 * at a specific time).
 *
 */
static vmx_host_state_t __attribute__((section("svamem"))) host_state = {
  /* We use an explicit initializer here to ensure that the active_vm field
   * is initialized to a null pointer before any code can run. It's important
   * this be done before any SVA intrinsics can be called, because their
   * checks use this pointer to determine if a VM is active.
   */
  .active_vm = 0

  /* The other fields don't need to be explicitly initialized. */
};

/*
 * Function: cpuid_1_ecx()
 *
 * Description:
 *  Queries "leaf 1" of the CPUID pages, i.e. executes CPUID with 1 in EAX.
 *  Returns the value of ECX (Feature Information) returned by CPUID.
 *
 * Return value:
 *  The contents of the ECX register after executing CPUID:1.
 */
static inline uint32_t
cpuid_1_ecx(void) {
  /* Note: normally, before using CPUID, one is supposed to execute it with
   * EAX = 0 first, which will return (in EAX) the highest leaf number that
   * this CPU supports. This prevents querying unsupported leaves.
   *
   * However, in this case it is safe to query leaf 1 unconditionally,
   * because it is supported on all processors that implement the CPUID
   * instruction. (Since we are in 64-bit mode, we know the CPUID instruction
   * is implemented.)
   */

  uint32_t cpuid_ecx = 0xdeadbeef;
  DBGPRNT(("Executing CPUID with 1 in EAX...\n"));
  asm __volatile__ (
      "cpuid"
      : "=c" (cpuid_ecx)
      : "a" (1)
      : "eax", "ebx", "ecx", "edx"
      );
  DBGPRNT(("Value of ECX after CPUID:1 = 0x%x\n", cpuid_ecx));

  return cpuid_ecx;
}

/*
 * Function: cpu_supports_vmx()
 *
 * Description:
 *  Checks whether the processor supports VMX using the CPUID instruction.
 *
 * Return value:
 *  True if the processor supports VMX, false otherwise.
 */
static inline unsigned char
cpu_supports_vmx(void) {
  uint32_t cpuid_ecx = cpuid_1_ecx();
  uint32_t supports_vmx = cpuid_ecx & CPUID_01H_ECX_VMX_BIT;

  return (supports_vmx ? 1 : 0);
}

/*
 * Function: cpu_supports_smx()
 *
 * Description:
 *  Checks whether the processor supports SMX using the CPUID instruction.
 *
 * Return value:
 *  True if the processor supports SMX, false otherwise.
 */
static inline unsigned char
cpu_supports_smx(void) {
  uint32_t cpuid_ecx = cpuid_1_ecx();
  uint32_t supports_smx = cpuid_ecx & CPUID_01H_ECX_SMX_BIT;

  return (supports_smx ? 1 : 0);
}

/*
 * Function: cpu_permit_vmx()
 *
 * Description:
 *  Sets the IA32_FEATURE_CONTROL MSR to permit VMX operation on the current
 *  CPU.
 *
 *  This may have already been set one way or another (by other kernel code
 *  or by the BIOS), and the lock bit may be enabled. If it's locked in the
 *  "disallow VMX" position, then there's nothing we can do - we cannot use
 *  VMX.
 *
 *  The lock bit, once set, can only be cleared by a power-up reset. However,
 *  if it is the BIOS that is setting it (this is typically how a BIOS
 *  enforces a setting that disables VMX support), then it will likely be
 *  re-enabled at the next boot.
 *
 * Return value:
 *  True if we have successfully set and locked the CPU to "permit VMX" mode;
 *  false if it was already locked to disallow it (or if the CPU doesn't
 *  support VMX at all).
 */
static inline unsigned char
cpu_permit_vmx(void) {
  /* If the CPU does not support VMX at all, return false. */
  if (!cpu_supports_vmx())
    return 0;

  unsigned char supports_smx = cpu_supports_smx();

  DBGPRNT(("Reading IA32_FEATURE_CONTROL MSR...\n"));
  uint64_t feature_control_data = rdmsr(FEATURE_CONTROL_MSR);
  DBGPRNT(("IA32_FEATURE_CONTROL MSR = 0x%lx\n", feature_control_data));

  uint64_t feature_control_locked =
    feature_control_data & FEATURE_CONTROL_LOCK_BIT;
  uint64_t feature_control_vmxallowed_outside_smx =
    feature_control_data & FEATURE_CONTROL_ENABLE_VMXON_OUTSIDE_SMX_BIT;
  uint64_t feature_control_vmxallowed_within_smx =
    feature_control_data & FEATURE_CONTROL_ENABLE_VMXON_WITHIN_SMX_BIT;

  /* If the MSR is locked and in the "disallow VMX" setting, then there is
   * nothing we can do; we cannot use VMX.
   *
   * (If this is the case, it is probably due to a BIOS setting prohibiting
   * VMX.)
   *
   * If the CPU supports SMX, we will return failure if *either* of the bits
   * for disabling VMX in or out of SMX mode are unset and locked. This way,
   * we don't have to worry about whether the CPU is actually in SMX mode.
   */
  if (supports_smx) {
    if (feature_control_locked && !feature_control_vmxallowed_within_smx) {
      DBGPRNT(("CPU locked to disallow VMX in SMX mode "
          "(and CPU supports SMX)!\n"));
      return 0;
    }
  }
  if (feature_control_locked && !feature_control_vmxallowed_outside_smx) {
    DBGPRNT(("CPU locked to disallow VMX outside of SMX mode!\n"));
    return 0;
  }

  /* If the lock bit is already set, but VMX is allowed, return success. */
  if (feature_control_locked) {
    DBGPRNT(("IA32_FEATURE_CONTROL was already locked, but allows VMX.\n"));
    return 1;
  }

  /* Otherwise, set the MSR to allow VMX, and then lock it.
   *
   * (The processor will not allow us to execute VMXON unless the setting is
   * locked, probably to prevent other kernel code from changing it while
   * we're using VMX.)
   *
   * We can ONLY set the "allow VMX in SMX mode" bit if the processor
   * actually supports SMX; otherwise we will cause a general-protection
   * fault.
   */
  feature_control_data |= FEATURE_CONTROL_ENABLE_VMXON_OUTSIDE_SMX_BIT;
  if (supports_smx) {
    feature_control_data |= FEATURE_CONTROL_ENABLE_VMXON_WITHIN_SMX_BIT;
  }
  feature_control_data |= FEATURE_CONTROL_LOCK_BIT;

  DBGPRNT(("Writing new value of IA32_FEATURE_CONTROL MSR to permit VMX: "
      "0x%lx\n", feature_control_data));
  wrmsr(FEATURE_CONTROL_MSR, feature_control_data);

  /* Read back the MSR to confirm this worked. */
  if (rdmsr(FEATURE_CONTROL_MSR) != feature_control_data) {
    DBGPRNT(("Wrote new value to IA32_FEATURE_CONTROL MSR, but it didn't take.\n"));
    return 0;
  }

  /* We've succcessfully set this CPU to allow VMX. */
  return 1;
}

/*
 * Function: check_cr0_fixed_bits()
 *
 * Description:
 *  Checks that the value of Control Register 0 conforms to the bit settings
 *  required for VMX operation. (These requiremenst are given by the MSRs
 *  IA32_VMX_CR0_FIXED0 and IA32_VMX_CR0_FIXED1.)
 *
 * Return value:
 *  True if the current setting of CR0 is acceptable for entry into VMX
 *  operation; false otherwise.
 */
static inline unsigned char
check_cr0_fixed_bits(void) {
  uint64_t cr0_value = _rcr0();
  DBGPRNT(("Current value of CR0: 0x%lx\n", cr0_value));

  uint64_t fixed0_msr = rdmsr(MSR_VMX_CR0_FIXED0);
  uint64_t fixed1_msr = rdmsr(MSR_VMX_CR0_FIXED1);
  DBGPRNT(("IA32_VMX_CR0_FIXED0: 0x%lx\n", fixed0_msr));
  DBGPRNT(("IA32_VMX_CR0_FIXED1: 0x%lx\n", fixed1_msr));

  /* Check that the current value of CR0 confiorms to the fixed bits
   * specified by the MSRs.
   *
   * If a bit is 0 in IA32_VMX_CR0_FIXED0, then it is allowed to be 0 in CR0
   * during VMX operation.
   *
   * If a bit is 1 in IA32_VMX_CR0_FIXED1, then it is allowed to be 1 in CR0
   * during VMX operation.
   *
   * If this feels "backwards" relative to the names of the MSRs, I thought
   * so too. It's the way Intel defines it in the manual (section A.7, vol.
   * 3D, October 2017 edition). The MSRs define which bits are *allowed* to
   * be set a certain way, not which ones are *fixed* that way, as their
   * names would imply.
   *
   * The Intel manual also gives an alternate explanation that (to me anyway)
   * is easier to understand; this is how we perform the check below:
   *  * If a bit is 0 in both registers, it must be 0 in CR0.
   *  * If a bit is 1 in both registers, it must be 1 in CR0.
   *  * If its value differs between the two registers, then either value is
   *    permitted in CR0.
   */
  unsigned char value_ok = 1;

  uint64_t must_be_0 = fixed0_msr | fixed1_msr; // 0 if 0 in both MSRs
  uint64_t must_be_1 = fixed0_msr & fixed1_msr; // 1 if 1 in both MSRs

  /* Check bits that must be 0 */
  if ((cr0_value & must_be_0) != cr0_value) {
    /* The AND will be different from CR0's value iff any of the bits
     * that must be 0 are not actually 0. */
    DBGPRNT(("CR0 value invalid for VMX: some bits need to be 0.\n"));
    value_ok = 0;
  }

  /* Check bits that must be 1 */
  if ((cr0_value | must_be_1) != cr0_value) {
    /* The OR will be different from CR0's value iff any of the bits
     * that must be 1 are not actually 1. */
    DBGPRNT(("CR0 value invalid for VMX: some bits need to be 1.\n"));
    value_ok = 0;
  }

  return value_ok;
}

/*
 * Function: check_cr4_fixed_bits()
 *
 * Description:
 *  Checks that the value of Control Register 4 conforms to the bit settings
 *  required for VMX operation. (These requiremenst are given by the MSRs
 *  IA32_VMX_CR4_FIXED0 and IA32_VMX_CR4_FIXED1.)
 *
 * Return value:
 *  True if the current setting of CR4 is acceptable for entry into VMX
 *  operation; false otherwise.
 */
static inline unsigned char
check_cr4_fixed_bits(void) {
  uint64_t cr4_value = _rcr4();
  DBGPRNT(("Current value of CR4: 0x%lx\n", cr4_value));

  uint64_t fixed0_msr = rdmsr(MSR_VMX_CR4_FIXED0);
  uint64_t fixed1_msr = rdmsr(MSR_VMX_CR4_FIXED1);
  DBGPRNT(("IA32_VMX_CR4_FIXED0: 0x%lx\n", fixed0_msr));
  DBGPRNT(("IA32_VMX_CR4_FIXED1: 0x%lx\n", fixed1_msr));

  /* Check that the current value of CR4 confiorms to the fixed bits
   * specified by the MSRs.
   *
   * If a bit is 0 in IA32_VMX_CR4_FIXED0, then it is allowed to be 0 in CR4
   * during VMX operation.
   *
   * If a bit is 1 in IA32_VMX_CR4_FIXED1, then it is allowed to be 1 in CR4
   * during VMX operation.
   *
   * If this feels "backwards" relative to the names of the MSRs, I thought
   * so too. It's the way Intel defines it in the manual (section A.7, vol.
   * 3D, October 2017 edition). The MSRs define which bits are *allowed* to
   * be set a certain way, not which ones are *fixed* that way, as their
   * names would imply.
   *
   * The Intel manual also gives an alternate explanation that (to me anyway)
   * is easier to understand; this is how we perform the check below:
   *  * If a bit is 0 in both registers, it must be 0 in CR4.
   *  * If a bit is 1 in both registers, it must be 1 in CR4.
   *  * If its value differs between the two registers, then either value is
   *    permitted in CR4.
   */
  unsigned char value_ok = 1;

  uint64_t must_be_0 = fixed0_msr | fixed1_msr; // 0 if 0 in both MSRs
  uint64_t must_be_1 = fixed0_msr & fixed1_msr; // 1 if 1 in both MSRs

  /* Check bits that must be 0 */
  if ((cr4_value & must_be_0) != cr4_value) {
    /* The AND will be different from CR4's value iff any of the bits
     * that must be 0 are not actually 0. */
    DBGPRNT(("CR4 value invalid for VMX: some bits need to be 0.\n"));
    value_ok = 0;
  }

  /* Check bits that must be 1 */
  if ((cr4_value | must_be_1) != cr4_value) {
    /* The OR will be different from CR4's value iff any of the bits
     * that must be 1 are not actually 1. */
    DBGPRNT(("CR4 value invalid for VMX: some bits need to be 1.\n"));
    value_ok = 0;
  }

  return value_ok;
}

/*
 * Function: query_vmx_result()
 *
 * Description:
 *  Examines an RFLAGS value to determine the success or failure of a
 *  previously issued VMX instruction.
 *
 *  The various status codes that can be set by a VMX instruction are
 *  described in section 30.2 of the Intel SDM. Here, we represent them with
 *  the enumerated type vmx_statuscode_t.
 *
 * Arguments:
 *  - rflags: an RFLAGS value to be interpreted. Inline assembly issuing VMX
 *    instructions should save the contents of RFLAGS immediately after doing
 *    so, so that they can be passed to this function later.
 *
 * Return value:
 *  A member of the enumerated type vmx_statuscode_t corresponding to the
 *  condition indicated by the processor.
 *
 *  If the bits in RFLAGS do not correspond to a valid VMX status condition
 *  described in the Intel SDM, we return the value VM_UNKNOWN.
 */
static inline enum vmx_statuscode_t
query_vmx_result(uint64_t rflags) {
#if 0
  DBGPRNT(("\tRFLAGS value passed to query_vmx_result(): 0x%lx\n", rflags));
#endif

  /* Test for VMsucceed. */
  if ((rflags & RFLAGS_VM_SUCCEED) == rflags) {
#if 0
    DBGPRNT(("\tRFLAGS matches VMsucceed condition.\n"));
#endif
    return VM_SUCCEED;
  }

  /* Test for VMfailInvalid. */
  if (((rflags & RFLAGS_VM_FAIL_INVALID_0) == rflags)
      && (rflags & RFLAGS_VM_FAIL_INVALID_1)) {
    DBGPRNT(("RFLAGS matches VMfailInvalid condition.\n"));
    return VM_FAIL_INVALID;
  }

  /* Test for VMfailValid. */
  if (((rflags & RFLAGS_VM_FAIL_VALID_0) == rflags)
      && (rflags & RFLAGS_VM_FAIL_VALID_1)) {
    DBGPRNT(("RFLAGS matches VMfailValid condition.\n"));
    return VM_FAIL_VALID;
  }

  /* If none of these conditions matched, return an unknown value. */
  return VM_UNKNOWN;
}

/*
 * Intrinsic: sva_initvmx()
 *
 * Description:
 *  Prepares the SVA Execution Engine to support VMX operations.  (This may
 *  include, for instance, initializing internal data structures and issuing
 *  instructions which enable hardware VMX support.)
 *
 *  **Must be called before using any other SVA-VMX intrinsic!**
 *
 * Return value:
 *  True if VMX initialization was successful (or initialization was not
 *  performed because it was already done earlier), false otherwise.
 *
 * TODO:
 *  Figure out where I'm actually supposed to put libsva initialization
 *  code! (This function should probably be called by said initialization
 *  code automatically during boot, rather than called by the OS as an
 *  intrinsic.)
 *  (If we do decide to keep this as an intrinsic, all the other SVA_VMX
 *  intrinsics will need to check if sva_vmx_initialized is true before doing
 *  anything.)
 */
unsigned char
sva_initvmx(void) {
  if (sva_vmx_initialized) {
    DBGPRNT(("Kernel called sva_initvmx(), but it was already initialized.\n"));
    return 1;
  }

  /* Zero-initialize the array of virtual machine descriptors.
   *
   * This has the effect of marking all VM IDs as free to be assigned.
   */
  for (size_t i = 0; i < MAX_VMS; i++) {
    memset(&vm_descs[i], 0, sizeof(vm_desc_t));
  }

  /* Check to see if VMX is supported by the CPU, and if so, set the
   * IA32_FEATURE_CONTROL MSR to permit VMX operation. If this does not
   * succeed (e.g. because the BIOS or other kernel code has blocked the
   * feature), return failure.
   */
  if (!cpu_permit_vmx()) {
    DBGPRNT(("CPU does not support VMX (or the feature is blocked); "
        "cannot initialize SVA VMX support.\n"));
    return 0;
  }

  /* Sanity check: VMCS_ALLOC_SIZE should be exactly one frame (4 kB). If we
   * ever set VMCS_ALLOC_SIZE to something different, this code will need to
   * be restructured.
   */
<<<<<<< HEAD
  if ( usevmx ) {
	  /* FIXME: use a proper assertion */
	  if (VMCS_ALLOC_SIZE != X86_PAGE_SIZE)
		  panic("VMCS_ALLOC_SIZE is not the same as X86_PAGE_SIZE!\n");
  }
=======
  SVA_ASSERT(VMCS_ALLOC_SIZE == X86_PAGE_SIZE,
      "SVA: error: VMCS_ALLOC_SIZE is not the same as X86_PAGE_SIZE!\n");
>>>>>>> e7767a52

  /* Set the "enable VMX" bit in CR4. This enables VMX operation, allowing us
   * to enter VMX operation by executing the VMXON instruction. Once we have
   * done so, we cannot unset the "enable VMX" bit in CR4 unless we have
   * first exited VMX operation by executing the VMXOFF instruction.
   */
  uint64_t orig_cr4_value = _rcr4();
  DBGPRNT(("Original value of CR4: 0x%lx\n", orig_cr4_value));
  uint64_t new_cr4_value = orig_cr4_value | CR4_ENABLE_VMX_BIT;
  DBGPRNT(("Setting new value of CR4 to enable VMX: 0x%lx\n", new_cr4_value));
  load_cr4(new_cr4_value);
  DBGPRNT(("Confirming new CR4 value: 0x%lx\n", _rcr4()));

  /* Confirm that the values of CR0 and CR4 are allowed for entry into VMX
   * operation (i.e., they comport with MSRs which specify bits that must be
   * 0 or 1 in these registers during VMX operation).
   *
   * We have to do this *after* setting CR4.VMXE above, since -
   * unsurprisingly - that is one of the bits that is checked.
   */
  if (!check_cr0_fixed_bits() || !check_cr4_fixed_bits()) {
    /* The check failed; we cannot enter VMX mode. */
    DBGPRNT(("CR0 and/or CR4 not set correctly for VMX; "
        "cannot initialize SVA VMX support.\n"));

    /* Restore CR4 to its original value. */
    DBGPRNT(("Restoring CR4 to its original value: 0x%lx\n", orig_cr4_value));
    load_cr4(orig_cr4_value);
    DBGPRNT(("Confirming CR4 restoration: 0x%lx\n", _rcr4()));

    return 0;
  }

  /* Allocate a frame of physical memory to use for the VMXON region.
   * This should only be accessible to SVA (and the hardware), so we will NOT
   * map it into any kernel- or user-space page tables.
   */
  VMXON_paddr = alloc_frame();

  /* Initialize the VMXON region.
   *
   * The Intel manual only specifies that we should write the VMCS revision
   * identifier to bits 30:0 of the first 4 bytes of the VMXON region, and
   * that bit 31 should be cleared to 0. It says that we "need not initialize
   * the VMXON region in any other way." For good measure, though, we'll
   * zero-fill the rest of it.
   */
  unsigned char * VMXON_vaddr = getVirtualSVADMAP(VMXON_paddr);

  DBGPRNT(("Zero-filling VMXON frame...\n"));
  memset(VMXON_vaddr, 0, VMCS_ALLOC_SIZE);

  DBGPRNT(("Reading IA32_VMX_BASIC MSR...\n"));
  uint64_t vmx_basic_data = rdmsr(MSR_VMX_BASIC);
  DBGPRNT(("IA32_VMX_BASIC MSR = %lx\n", vmx_basic_data));

  /* Write the VMCS revision identifier to bits 30:0 of the first 4 bytes of
   * the VMXON region, and clear bit 31 to 0. The VMCS revision identifier is
   * (conveniently) given in bits 30:0 of the IA32_VMX_BASIC MSR, and bit 31
   * of that MSR is guaranteed to always be 0, so we can just copy those
   * lower 4 bytes to the beginning of the VMXON region.
   */
  uint32_t VMCS_rev_id = (uint32_t) vmx_basic_data;
  DBGPRNT(("VMCS revision identifier: %x\n", VMCS_rev_id));
  uint32_t * VMXON_id_field = (uint32_t *) VMXON_vaddr;
  *VMXON_id_field = VMCS_rev_id;
  DBGPRNT(("VMCS revision identifier written to VMXON region.\n"));

  DBGPRNT(("Physical address of VMXON: 0x%lx\n", VMXON_paddr));
  DBGPRNT(("Virtual address of VMXON pointer: 0x%lx\n", &VMXON_paddr));
  /* Enter VMX operation. This is done by executing the VMXON instruction,
   * passing the physical address of the VMXON region as a memory operand.
   */
  DBGPRNT(("Entering VMX operation...\n"));
  uint64_t rflags;
  asm __volatile__ (
      "vmxon (%1)\n"
      "pushfq\n"
      "popq %0\n"
      : "=r" (rflags)
      : "r" (&VMXON_paddr)
      : "cc"
      );
  /* Confirm that the operation succeeded. */
  if (query_vmx_result(rflags) == VM_SUCCEED) {
    DBGPRNT(("SVA VMX support successfully initialized.\n"));

    sva_vmx_initialized = 1;
    return 1;
  } else {
    DBGPRNT(("Could not enter VMX host mode. "
          "SVA VMX support not initialized.\n"));

    /* Restore CR4 to its original value. */
    DBGPRNT(("Restoring CR4 to its original value: 0x%lx\n", orig_cr4_value));
    load_cr4(orig_cr4_value);
    DBGPRNT(("Confirming CR4 restoration: 0x%lx\n", _rcr4()));

    /* Free the frame of SVA secure memory we allocated for the VMXON region.
     */
    DBGPRNT(("Returning VMXON frame to SVA.\n"));
    free_frame(VMXON_paddr);

    return 0;
  }
}


/*
 * Intrinsic: sva_allocvm()
 *
 * Description:
 *  Allocates a virtual machine descriptor and numeric ID for a new virtual
 *  machine. Creates and initializes any auxiliary structures (such as the
 *  Virtual Machine Control Structure) necessary to load this VM onto the
 *  processor.
 *
 * Arguments:
 *  - initial_ctrls: the initial control settings that will define the
 *    parameters under which this VM will operate.
 *  - initial_state: the initial state of the guest system virtualized by
 *    this VM.
 *  - initial_eptable: a (host-virtual) pointer to the initial top-level
 *    extended page table (EPML4) that will map this VM's guest-physical
 *    memory space to host-physical frames.
 *
 * Return value:
 *  A positive integer which will be used to identify this virtual
 *  machine in future invocations of VMX intrinsics. If the return value is
 *  negative, an error occurred and nothing was allocated.
 *
 *  FIXME: You're returning negative error codes, but the return type is
 *  size_t, an unsigned type...
 */
size_t
sva_allocvm(sva_vmx_vm_ctrls initial_ctrls,
    sva_vmx_guest_state initial_state,
    pml4e_t *initial_eptable) {
  DBGPRNT(("sva_allocvm() intrinsic called.\n"));

  if (!sva_vmx_initialized) {
    /* sva_initvmx() is responsible for zero-initializing the vm_descs array
     * and thus marking its slots as free for use. */
    panic("Fatal error: must call sva_initvmx() before any other "
          "SVA-VMX intrinsic.\n");
  }

  /*
   * Scan the vm_descs array for the first free slot, i.e., the first entry
   * containing a null vmcs_paddr pointer. This indicates an unused VM ID.
   * (All fields in vm_desc_t should be 0 if it is not assigned to a VM.)
   *
   * Although this is in theory inefficient (we may potentially need to scan
   * through the entire array), it is simple and we never have to worry about
   * fragmentation, since the first free ID is always chosen. Creating a new
   * VM is an infrequent operation and the number of active VMs will likely
   * be small in practice, rendering this moot.
   *
   * NOTE: We skip ID #0 because these IDs do double-duty as the VPID
   * (Virtual Processor ID) specified in the VMCS. (The purpose of the VPID
   * is to distinguish TLB entries corresponding to different VMs.) This
   * limits them to 16-bit positive integers, per Intel's specification. Note
   * especially that we cannot use the value 0, because that is used to tag
   * the host's TLB entries; an attempt to launch a VM with VPID=0 will
   * result in an error.
   */
  size_t vmid = -1;
  for (size_t i = 1; i < MAX_VMS; i++) {
    if (vm_descs[i].vmcs_paddr == 0) {
      DBGPRNT(("First free VM ID found: %lu\n", i));

      vmid = i;
      break;
    }
  }

  /* If there were no free slots, return failure. */
  if (vmid == -1) {
    DBGPRNT(("Error: all %lu VM IDs are in use; cannot create a new VM.\n",
          MAX_VMS));
    return -1;
  }

  /*
   * Initialize VMCS controls.
   */
  vm_descs[vmid].ctrls = initial_ctrls;
  /*
   * Initialize the guest system state (registers, program counter, etc.).
   */
  vm_descs[vmid].state = initial_state;
  /*
   * Initialize the Extended Page Table Pointer (EPTP).
   *
   * We directly call the helper function that implements the main
   * functionality of sva_load_eptable(), because we know vmid is valid (but
   * still need to vet the extended page table pointer).
   */
  load_eptable_internal(vmid, initial_eptable, 1 /* is initial setting */);

  /*
   * Allocate a physical frame of SVA secure memory from the frame cache to
   * serve as this VM's Virtual Machine Control Structure.
   *
   * This frame is not mapped anywhere except in SVA's DMAP, ensuring that
   * the OS cannot touch it without going through an SVA intrinsic.
   */
  vm_descs[vmid].vmcs_paddr = alloc_frame();

  /* Zero-fill the VMCS frame, for good measure. */
  unsigned char * vmcs_vaddr = getVirtualSVADMAP(vm_descs[vmid].vmcs_paddr);
  memset(vmcs_vaddr, 0, VMCS_ALLOC_SIZE);

  /*
   * Write the processor's VMCS revision identifier to the first 31 bits of
   * the VMCS frame, and clear the 32nd bit.
   *
   * This value is given in the lower 31 bits of the IA32_VMX_BASIC MSR.
   * Conveniently, the 32nd bit of that MSR is always guaranteed to be 0, so
   * we can just copy the lower 4 bytes.
   */
  uint64_t vmx_basic_data = rdmsr(MSR_VMX_BASIC);
  uint32_t vmcs_rev_id = (uint32_t) vmx_basic_data;
  *((uint32_t*)vmcs_vaddr) = vmcs_rev_id;

  /*
   * Use the VMCLEAR instruction to initialize any processor
   * implementation-dependent fields in the VMCS.
   *
   * The VMCLEAR instruction is used both for initializing a new VMCS, and
   * for unloading an active VM from the processor. If I am interpreting the
   * Intel manual correctly, it *is* safe to use this instruction to
   * initialize a VMCS while a *different* VMCS is active on the processor.
   * That is, if the VMCS with address X is active on the processor,
   * executing "VMCLEAR Y" should not affect X's active status.
   *
   * I should note that the Intel manual is not exceptionally clear on this
   * point, and my interpretation may be wrong.
   */
  DBGPRNT(("Using VMCLEAR to initialize VMCS with paddr 0x%lx...\n",
        vm_descs[vmid].vmcs_paddr));
  uint64_t rflags;
  asm __volatile__ (
      "vmclear (%1)\n"
      "pushfq\n"
      "popq %0\n"
      : "=r" (rflags)
      : "r" (&vm_descs[vmid].vmcs_paddr)
      : "cc"
      );
  /* Confirm that the operation succeeded. */
  if (query_vmx_result(rflags) == VM_SUCCEED) {
    DBGPRNT(("Successfully initialized VMCS.\n"));
  } else {
    DBGPRNT(("Error: failed to initialize VMCS with VMCLEAR.\n"));

    /* Return the VMCS frame to the frame cache. */
    DBGPRNT(("Returning VMCS frame 0x%lx to SVA.\n", vm_descs[vmid].vmcs_paddr));
    free_frame(vm_descs[vmid].vmcs_paddr);

    /* Restore the VM descriptor to a clear state so that it is interpreted
     * as a free slot.
     */
    memset(&vm_descs[vmid], 0, sizeof(vm_desc_t));

    /* Return failure. */
    return -1;
  }

  /* Success: return the VM ID. */
  return vmid;
}

/*
 * Intrinsic: sva_freevm()
 *
 * Description:
 *  Deallocates a virtual machine descriptor and its associated VMCS.
 *
 *  The VMCS frame will be returned to the frame cache, and the VM's
 *  descriptor structure will be zero-filled. This marks its numeric ID and
 *  slot in the vm_descs array as unused so they can be recycled.
 *
 * Arguments:
 *  - vmid: the numeric handle of the virtual machine to be deallocated.
 */
void
sva_freevm(size_t vmid) {
  DBGPRNT(("sva_freevm() intrinsic called for VM ID: %lu\n", vmid));

  if (!sva_vmx_initialized) {
    panic("Fatal error: must call sva_initvmx() before any other "
          "SVA-VMX intrinsic.\n");
  }

  /* Bounds check on vmid.
   *
   * (vmid is unsigned, so this also checks for negative values.)
   */
  if (vmid >= MAX_VMS) {
    panic("Fatal error: specified out-of-bounds VM ID!\n");
  }

  /* If this VM's VMCS pointer is already null, this is a double free (or
   * freeing a VM ID which was never allocated).
   */
  if (!vm_descs[vmid].vmcs_paddr) {
    panic("Fatal error: tried to free a VM which was already unallocated!\n");
  }

  /* Don't free a VM which is still active on the processor. */
  if (host_state.active_vm == &vm_descs[vmid]) {
    panic("Fatal error: tried to free a VM which is active on the "
        "processor!\n");
  }

  /*
   * Decrement the refcount for the VM's top-level extended-page-table page
   * to reflect the fact that this VM is no longer using it.
   */
  page_desc_t *ptpDesc = getPageDescPtr(vm_descs[vmid].eptp);
  /*
   * Check that the refcount isn't already zero (in which case we'd
   * underflow). If so, our frame metadata has become inconsistent (as a
   * reference clearly exists).
   */
  SVA_ASSERT(pgRefCount(ptpDesc) > 0,
      "SVA: MMU: frame metadata inconsistency detected "
      "(attempted to decrement refcount below zero)");
  ptpDesc->count--;

  /* Return the VMCS frame to the frame cache. */
  DBGPRNT(("Returning VMCS frame 0x%lx to SVA.\n", vm_descs[vmid].vmcs_paddr));
  free_frame(vm_descs[vmid].vmcs_paddr);

  /* Zero-fill this slot in the vm_descs struct to mark it as unused. */
  memset(&vm_descs[vmid], 0, sizeof(vm_desc_t));
}

/*
 * Intrinsic: sva_loadvm()
 *
 * Description:
 *  Makes the specified virtual machine active on the processor.
 *
 *  Fails if another VM is already active on the processor. If that is the
 *  case, you should call sva_unloadvm() first to make it inactive.
 *
 * Arguments:
 *  - vmid: the numeric handle of the virtual machine to be made active.
 *
 * Return value:
 *  An error code indicating the result of this operation. 0 indicates
 *  success, and a negative value indicates failure.
 */
int
sva_loadvm(size_t vmid) {
  DBGPRNT(("sva_loadvm() intrinsic called for VM ID: %lu\n", vmid));

  if (!sva_vmx_initialized) {
    panic("Fatal error: must call sva_initvmx() before any other "
          "SVA-VMX intrinsic.\n");
  }

  /* Bounds check on vmid.
   *
   * (vmid is unsigned, so this also checks for negative values.)
   */
  if (vmid >= MAX_VMS) {
    panic("Fatal error: specified out-of-bounds VM ID!\n");
  }

  /* If this VM descriptor indicated by this ID has a null VMCS pointer, it
   * is not a valid descriptor. (i.e., it is an empty slot not assigned to
   * any VM)
   */
  if (!vm_descs[vmid].vmcs_paddr) {
    panic("Fatal error: tried to load an unallocated VM!\n");
  }

  /* If there is currently a VM active on the processor, it must be unloaded
   * before we can load a new one. Return an error.
   *
   * A non-null active_vm pointer indicates there is an active VM.
   */
  if (host_state.active_vm) {
    DBGPRNT(("Error: there is already a VM active on the processor. "
          "Cannot load a different VM until it is unloaded.\n"));
    return -1;
  }

  /* Set the indicated VM as the active one. */
  host_state.active_vm = &vm_descs[vmid];

  /* Use the VMPTRLD instruction to make the indicated VM's VMCS active on
   * the processor.
   */
  DBGPRNT(("Using VMPTRLD to make active the VMCS at paddr 0x%lx...\n",
        host_state.active_vm->vmcs_paddr));
  uint64_t rflags;
  asm __volatile__ (
      "vmptrld (%1)\n"
      "pushfq\n"
      "popq %0\n"
      : "=r" (rflags)
      : "r" (&(host_state.active_vm->vmcs_paddr))
      : "cc"
      );
  /* Confirm that the operation succeeded. */
  if (query_vmx_result(rflags) == VM_SUCCEED) {
    DBGPRNT(("Successfully loaded VMCS onto the processor.\n"));
  } else {
    DBGPRNT(("Error: failed to load VMCS onto the processor.\n"));

    /* Unset the active_vm pointer. */
    host_state.active_vm = 0;

    /* Return failure. */
    return -1;
  }

  /* Return success. */
  return 0;
}

/*
 * Intrinsic: sva_unloadvm()
 *
 * Description:
 *  Unload the current virtual machine from the processor.
 *
 *  Fails if no VM is currently active on the processor.
 *
 * Return value:
 *  An error code indicating the result of this operation. 0 indicates
 *  success, and a negative value indicates failure.
 */
int
sva_unloadvm(void) {
  DBGPRNT(("sva_unloadvm() intrinsic called.\n"));

  if (!sva_vmx_initialized) {
    panic("Fatal error: must call sva_initvmx() before any other "
          "SVA-VMX intrinsic.\n");
  }

  /* If there is no VM currently active on the processor, return failure.
   *
   * A null active_vm pointer indicates there is no active VM.
   */
  if (!host_state.active_vm) {
    DBGPRNT(("Error: there is no VM active on the processor to unload.\n"));
    return -1;
  }

  /* Use the VMCLEAR instruction to unload the current VM from the processor.
   */
  DBGPRNT(("Using VMCLEAR to unload VMCS with address 0x%lx from the "
        "processor...\n", host_state.active_vm->vmcs_paddr));
  uint64_t rflags;
  asm __volatile__ (
      "vmclear (%1)\n"
      "pushfq\n"
      "popq %0\n"
      : "=r" (rflags)
      : "r" (&(host_state.active_vm->vmcs_paddr))
      : "cc"
      );
  /* Confirm that the operation succeeded. */
  if (query_vmx_result(rflags) == VM_SUCCEED) {
    DBGPRNT(("Successfully unloaded VMCS from the processor.\n"));

    /* Mark the VM as "not launched". If we load it back onto the processor
     * in the future, we will need to use sva_launchvm() instead of
     * sva_resumevm() to resume its guest-mode operation.
     */
    host_state.active_vm->is_launched = 0;

    /* Set the active_vm pointer to indicate no VM is active. */
    host_state.active_vm = 0;
  } else {
    DBGPRNT(("Error: failed to unload VMCS from the processor.\n"));

    /* Return failure. */
    return -1;
  }

  /* Return success. */
  return 0;
}

/*
 * Intrinsic: sva_readvmcs()
 *
 * Description:
 *  Read a field from the Virtual Machine Control Structure for the virtual
 *  machine currently active on the processor.
 *
 *  Note: the VMCS fields can *only* be read/written for an *active* VM
 *  currently loaded on the processor. This is a design choice on Intel's
 *  part: we must use special instructions to do this, which only operate on
 *  an active VMCS.
 *
 * Arguments:
 *  - field: The field to be read.
 *
 *  - data: A pointer to a 64-bit integer location in which to store the
 *    value read from the VMCS field. (This is an "out-parameter".) A value
 *    may or may not be written to this field in the case that an error code
 *    indicating failure is returned (and if this does occur, the value
 *    written is undefined).
 *
 *    Note: different VMCS fields have different widths. They can be 16 bits,
 *    32 bits, 64 bits, or "natural width" (width of the host platform, which
 *    in our case always means 64 bits since this version of SVA does not run
 *    on 32-bit x86). If we are reading a field narrower than 64 bits, the
 *    value returned is zero-extended, i.e., the higher bits will be 0.
 *
 * Return value:
 *  An error code indicating the result of this operation. 0 indicates
 *  success, and a negative value indicates failure.
 */
int
sva_readvmcs(enum sva_vmcs_field field, uint64_t *data) {
#if 0
  DBGPRNT(("sva_readvmcs() intrinsic called with field="));
  print_vmcs_field_name(field);
  DBGPRNT((" (0x%lx), data=%p\n", field, data));
#endif

  if (!sva_vmx_initialized) {
    panic("Fatal error: must call sva_initvmx() before any other "
          "SVA-VMX intrinsic.\n");
  }

  /*
   * If there is no VM currently active on the processor, return failure.
   *
   * A null active_vm pointer indicates there is no active VM.
   */
  if (!host_state.active_vm) {
    DBGPRNT(("Error: there is no VM active on the processor. "
          "Cannot read from VMCS.\n"));
    return -1;
  }

  /*
   * Perform the read if it won't leak sensitive information to the system
   * software (or if it can be sanitized).
   */
  return readvmcs_checked(field, data);
}

/*
 * Intrinsic: sva_writevmcs()
 *
 * Description:
 *  Write to a field in the Virtual Machine Control Structure for the virtual
 *  machine currently active on the processor.
 *
 *  Note: the VMCS fields can *only* be read/written for an *active* VM
 *  currently loaded on the processor. This is a design choice on Intel's
 *  part: we must use special instructions to do this, which only operate on
 *  an active VMCS.
 *
 * Arguments:
 *  - field: The field to be written.
 *
 *  - data: The value to be written to the field.
 *
 *    Note: different VMCS fields have different widths. They can be 16 bits,
 *    32 bits, 64 bits, or "natural width" (width of the host platform, which
 *    in our case always means 64 bits since this version of SVA does not run
 *    on 32-bit x86). If we are writing a field narrower than 64 bits, the
 *    higher bits will be ignored.
 *
 * Return value:
 *  An error code indicating the result of this operation. 0 indicates
 *  success, and a negative value indicates failure.
 */
int
sva_writevmcs(enum sva_vmcs_field field, uint64_t data) {
#if 0
  DBGPRNT(("sva_writevmcs() intrinsic called with field="));
  print_vmcs_field_name(field);
  DBGPRNT((" (0x%lx), data=0x%lx\n", field, data));
#endif

  if (!sva_vmx_initialized) {
    panic("Fatal error: must call sva_initvmx() before any other "
          "SVA-VMX intrinsic.\n");
  }

  /*
   * If there is no VM currently active on the processor, return failure.
   *
   * A null active_vm pointer indicates there is no active VM.
   */
  if (!host_state.active_vm) {
    DBGPRNT(("Error: there is no VM active on the processor. "
          "Cannot write to VMCS.\n"));
    return -1;
  }

  /*
   * Vet the value to be written to ensure that it will not compromise system
   * security, and perform the write.
   */
  return writevmcs_checked(field, data);
}

/*
 * Intrinsic: sva_launchvm()
 *
 * Description:
 *  Run the currently-loaded virtual machine in guest mode for the first time
 *  since it was loaded onto the processor.
 *
 *  NOTE: This intrinsic should only be used the *first* time a VM is run
 *  after it is loaded onto the processor. For subsequent re-entries to guest
 *  mode where the VM was not unloaded (with the sva_loadvm() intrinsic)
 *  since its last exit back to host mode, the sva_resumevm() intrinsic must
 *  be used instead.
 *
 *  sva_launchvm() will fail if it is called when sva_resumevm() should be
 *  used instead.
 *
 * Return value:
 *  An error code indicating the result of this operation. 0 indicates
 *  control has returned to host mode due to a VM exit. A negative value
 *  indicates that VM entry failed (i.e., we never left host mode).
 */
int
sva_launchvm(void) {
  DBGPRNT(("sva_launchvm() intrinsic called.\n"));

  if (!sva_vmx_initialized) {
    panic("Fatal error: must call sva_initvmx() before any other "
          "SVA-VMX intrinsic.\n");
  }

  /* If there is no VM currently active on the processor, return failure.
   *
   * A null active_vm pointer indicates there is no active VM.
   */
  if (!host_state.active_vm) {
    DBGPRNT(("Error: there is no VM active on the processor. "
          "Cannot launch VM.\n"));
    return -1;
  }

  /* If the VM has been launched before since being loaded onto the
   * processor, the sva_resumevm() intrinsic must be used instead of this
   * one.
   */
  if (host_state.active_vm->is_launched) {
    DBGPRNT(("Error: Must use sva_resumevm() to enter a VM which "
          "was previously run since being loaded on the processor.\n"));
    return -1;
  }

  /* Mark the VM as launched. Until this VM is unloaded from the processor,
   * future entries to it must be performed using the sva_resumevm()
   * intrinsic.
   */
  host_state.active_vm->is_launched = 1;

  /* Enter guest-mode execution (which will ultimately exit back into host
   * mode and return us here).
   *
   * This involves a lot of detailed assembly code to save/restore host
   * state, and all of it is the same as for sva_resumevm() (except that we
   * use the VMRESUME instruction instead of VMLAUNCH), so we perform this in
   * a common helper function.
   */
  return run_vm(0 /* use_vmresume */);
}

/*
 * Intrinsic: sva_resumevm()
 *
 * Description:
 *  Run the currently-loaded virtual machine in guest mode, given the
 *  assumption that it has done so once before since it was loaded onto the
 *  processor.
 *
 *  NOTE: This intrinsic should only be used for VM "re-entries", i.e., to
 *  enter guest mode after having previously done so (and subsequently
 *  exited) using sva_launchvm().
 *
 *  If you want to run a VM for the first time since loading it, you must use
 *  sva_launchvm() instead. This includes the case where a VM was previously
 *  loaded and run, but was since unloaded and reloaded from the processor;
 *  from the processor's perspective, it might as well be a new VM.
 *
 *  sva_resumevm() wil fail if it is called when sva_launchvm() should be
 *  used instead.
 *
 *  TODO: investigate whether it's possible to unify the launch/resumevm
 *  intrinsics without unduly complicating porting of existing hypervisors. I
 *  don't think this will be a problem, since the two separate interfaces
 *  appears to just be the processor exposing the fact that one is an
 *  optimized version of the other that keeps more cached state valid. We
 *  (SVA) have to keep track of whether the VM's been "launched" yet anyway,
 *  to check that the wrong intrinsic wasn't called, so we can just as easily
 *  make it one intrinsic that automatically does the right thing. (The code
 *  is basically unified already since they call the common helper run_vm().)
 *
 * Return value:
 *  An error code indicating the result of this operation. 0 indicates
 *  control has returned to host mode due to a VM exit. A negative value
 *  indicates that VM entry failed (i.e., we never left host mode).
 */
int
sva_resumevm(void) {
  DBGPRNT(("sva_resumevm() intrinsic called.\n"));

  if (!sva_vmx_initialized) {
    panic("Fatal error: must call sva_initvmx() before any other "
          "SVA-VMX intrinsic.\n");
  }

  /* If there is no VM currently active on the processor, return failure.
   *
   * A null active_vm pointer indicates there is no active VM.
   */
  if (!host_state.active_vm) {
    DBGPRNT(("Error: there is no VM active on the processor. "
          "Cannot resume VM.\n"));
    return -1;
  }

  /* If the VM has not previously been launched at least once since being
   * loaded onto the processor, the sva_launchvm() intrinsic must be used
   * instead of this one.
   */
  if (!host_state.active_vm->is_launched) {
    DBGPRNT(("Error: Must use sva_launchvm() to enter a VM which hasn't "
          "previously been run since being loaded on the processor.\n"));
    return -1;
  }

  /* Enter guest-mode execution (which will ultimately exit back into host
   * mode and return us here).
   *
   * This involves a lot of detailed assembly code to save/restore host
   * state, and all of it is the same as for sva_launchvm() (except that we
   * use the VMLAUNCH instruction instead of VMRESUME), so we perform this in
   * a common helper function.
   */
  return run_vm(1 /* use_vmresume */);
}

/*
 * Function: run_vm()
 *
 * Description:
 *  Common helper function for sva_launchvm() and sva_resumevm().
 *
 *  Does the heavy lifting for the context switch into and back out of guest
 *  mode (VM entry/exit).
 *
 *  This entails:
 *  - Updating any VMCS controls that have become stale, either because the
 *    VM is being run for the first time or because the hypervisor has edited
 *    them since the last time it was run.
 *
 *  - Updating any guest-state fields in the VMCS that have become stale,
 *    either because the VM is being run for the first time or because the
 *    hypervisor has edited them (using the sva_setvmstate() intrinsic) since
 *    the last time it was run.
 *
 *  - Loading the extended page table pointer (EPTP) for the VM.
 *
 *  - Setting various VMCS fields containing host state to be restored on VM
 *    exit. These include the control registers, segment registers, the
 *    kernel program counter and stack pointer, and the MSRs that control
 *    fast system calls.
 *
 *  - Saving additional host state that will not automatically be restored by
 *    the processor on VM exit. This includes all the general purpose
 *    registers (TODO: and probably the floating point and other specialized
 *    computation registers).
 *
 *  - Restoring guest state that is not automatically loaded by the processor
 *    on VM entry.
 *
 *  - Entering guest execution by executing the VMLAUNCH or VMRESUME
 *    instruction, as appropriate.
 *
 *  - Noting the state of RFLAGS after we come back from VMLAUNCH/VMRESUME so
 *    we can pass it to query_vmx_result().
 *
 *  - Saving guest state that is not automatically saved by the processor on
 *    VM exit.
 *
 *  - Restoring all saved host state.
 *
 *  - Finally, returning a result code to sva_launchvm/resumevm() which will
 *    be passed back to its caller.
 *
 * Preconditions:
 *  This should ONLY be called at the end of sva_launchvm/resumevm(),
 *  respectively. It assumes that all checks have already been done to ensure
 *  it is safe to do VM entry.
 *
 * Arguments:
 *  - use_vmresume: A boolean indicating whether we should perform the VM
 *  entry using the VMRESUME instruction instead of VMLAUNCH.
 *
 * Return value:
 *  An error code to be passed through to the respective intrinsic
 *  (sva_launchvm/resumevm()) which called this helper function.
 *
 *  0 indicates control has returned to host mode due to a VM exit. A
 *  negative value indicates that VM entry failed.
 */
static int
run_vm(unsigned char use_vmresume) {
  /*
   * If this is the first time this VM has ever been run, set any VMCS fields
   * that have known values and will never need to be changed as long as the
   * VM exists.
   */
  if (!host_state.active_vm->has_run) {
    DBGPRNT(("run_vm: Setting one-time VMCS fields for first run of VM...\n"));

    /*
     * Set the VPID (Virtual Processor ID) field to be equal to the VM ID
     * assigned to this VM by SVA.
     *
     * The VPID distinguishes TLB entries belonging to the VM from those
     * belonging to the host and to other VMs.
     *
     * It must NOT be set to 0; that is used for the host.
     */
    /* TODO: SVA should really be using 16-bit integers for VM ID's, since
     * VPIDs are limited to 16 bits. This is a processor-imposed hard limit on
     * the number of VMs we can run concurrently if we want to take advantage
     * of the VPID feature.
     *
     * Note also that we will need to avoid assigning 0 as a VM ID, since VPID
     * = 0 is used to designate the host (and VM entry will fail if we attempt
     * to use it for a VM).
     *
     * Also note: when we (in the future) want to support multi-CPU guests,
     * each virtual CPU will require its own VMCS and VPID. Think about how we
     * want to handle this: should the hypervisor be responsible for creating
     * an independent "VM" (as far as SVA is concerned) for each VCPU and
     * coordinating between them? Or is there a compelling reason for SVA to
     * track them together? If so, we will need to devise a new scheme for
     * allocating VPIDs, independent of SVA's VM IDs.
     */

    /*
     * Determine the numeric ID of this VM. This is equal to its descriptor's
     * index within the vm_descs array. We only have the active_vm pointer
     * directly to the descriptor, so we need to do some pointer arithmetic
     * to get the index.
     *
     * TODO: this will no longer be necessary when you change
     * sva_launch/resumevm() to take a VMID as a parameter.
     */
    size_t vmid = host_state.active_vm - vm_descs;

    writevmcs_unchecked(VMCS_VPID, vmid);

    /*
     * Set the "CR3-target count" VM execution control to 0. The value doesn't
     * actually matter because we are using EPT (and thus there are no
     * restrictions on what the guest can load into CR3); but if we leave the
     * value uninitialized, the processor may throw an error on VM entry if the
     * value is greater than 4.
     */
    writevmcs_unchecked(VMCS_CR3_TARGET_COUNT, 0);

    /*
     * Set VMCS link pointer to indicate that we are not using VMCS shadowing.
     *
     * (SVA currently does not support VM nesting.)
     */
    uint64_t vmcs_link_ptr = 0xffffffffffffffff;
    writevmcs_unchecked(VMCS_VMCS_LINK_PTR, vmcs_link_ptr);

    /*
     * Set VM-entry/exit MSR load/store counts to 0 to indicate that we will
     * not use the general-purpose MSR save/load feature.
     *
     * Some MSRs are individually saved/loaded on entry/exit as part of SVA's
     * guest stsate management.
     */
    writevmcs_unchecked(VMCS_VM_ENTRY_MSR_LOAD_COUNT, 0);
    writevmcs_unchecked(VMCS_VM_EXIT_MSR_LOAD_COUNT, 0);
    writevmcs_unchecked(VMCS_VM_EXIT_MSR_STORE_COUNT, 0);

    /*
     * Record the fact that we have set these one-time fields so we don't
     * need to do it again on future runs.
     */
    host_state.active_vm->has_run = 1;
  }

  /*
   * If this VM's VMCS controls have been edited since it was last run (or
   * this is the first time it's being run), load the new values from the VM
   * descriptor.
   */
  if (!host_state.active_vm->vm_ctrls_not_stale) {
    DBGPRNT(("run_vm: Updating stale VMCS controls...\n"));

    update_vmcs_ctrls();

    /* Mark this VM's VMCS controls as not stale, since we've just updated
     * them.
     */
    host_state.active_vm->vm_ctrls_not_stale = 1;
  } else {
    DBGPRNT(("run_vm: VMCS controls not stale (not updated).\n"));
  }

  /*
   * If this VM's guest state has been edited since it was last run (or this
   * is the first time it's being run), load the new values from the VM
   * descriptor.
   */
  if (!host_state.active_vm->guest_state_not_stale) {
    DBGPRNT(("run_vm: Updating stale VMCS guest-state fields...\n"));

    save_restore_guest_state(0 /* this is a "restore" operation */);

    /* Mark this VM's guest state as not stale, since we've just updated it.
     */
    host_state.active_vm->guest_state_not_stale = 1;
  }
  else {
    DBGPRNT(("run_vm: VMCS guest-state fields not stale (not updated).\n"));
  }

  /*
   * Load the VM's extended page table pointer (EPTP) from the VM descriptor.
   *
   * This is the extended-paging equivalent of the CR3 register used in
   * normal paging.
   *
   * We can use an unchecked write here because the sva_load_eptable()
   * intrinsic has already ensured that the EPTP in the VM descriptor points
   * to a valid top-level extended page table.
   */
  writevmcs_unchecked(VMCS_EPT_PTR, host_state.active_vm->eptp);

  /*
   * Set the host-state-object fields to recognizable nonsense values so that
   * we can spot them easily in the debugger if we mess up and fail to
   * restore state correctly.
   *
   * (We can remove this code when we're confident this is working well.)
   */
  host_state.rbp = 0xf00f00f0f00f00f0;
  host_state.rsi = 0xf00f00f0f00f00f0;
  host_state.rdi = 0xf00f00f0f00f00f0;
  host_state.r8  = 0xf00f00f0f00f00f0;
  host_state.r9  = 0xf00f00f0f00f00f0;
  host_state.r10 = 0xf00f00f0f00f00f0;
  host_state.r11 = 0xf00f00f0f00f00f0;
  host_state.r12 = 0xf00f00f0f00f00f0;
  host_state.r13 = 0xf00f00f0f00f00f0;
  host_state.r14 = 0xf00f00f0f00f00f0;
  host_state.r15 = 0xf00f00f0f00f00f0;

  /*
   * Save host state in the VMCS that will be restored automatically by the
   * processor on VM exit.
   */
  DBGPRNT(("run_vm: Saving host state...\n"));
  /* Control registers */
  uint64_t host_cr0 = _rcr0();
  writevmcs_unchecked(VMCS_HOST_CR0, host_cr0);
  uint64_t host_cr3 = _rcr3();
  writevmcs_unchecked(VMCS_HOST_CR3, host_cr3);
  uint64_t host_cr4 = _rcr4();
  writevmcs_unchecked(VMCS_HOST_CR4, host_cr4);
  DBGPRNT(("run_vm: Saved host control registers.\n"));

  /* Segment selectors */
  uint16_t es_sel, cs_sel, ss_sel, ds_sel, fs_sel, gs_sel, tr_sel;
  asm __volatile__ (
      "mov %%es, %0\n"
      "mov %%cs, %1\n"
      "mov %%ss, %2\n"
      "mov %%ds, %3\n"
      "mov %%fs, %4\n"
      "mov %%gs, %5\n"
      "str %6\n"
      : "=rm" (es_sel), "=rm" (cs_sel), "=rm" (ss_sel), "=rm" (ds_sel),
        "=rm" (fs_sel), "=rm" (gs_sel), "=rm" (tr_sel)
      );
  /* The saved host selectors must have RPL = 0 and TI = 0 on VM entry.
   * (Intel manual, section 26.2.3.)
   *
   * FreeBSD/SVA normally has the RPLs for DS, ES, and FS set to 3 in kernel
   * mode; those will get changed to 0 on VM exit.
   *
   *  TODO: Do we need to undo this after VM exit to ensure safety?
   *
   *        The fact that the OS leaves these RPLs at 3 in kernel mode makes
   *        me suspicious that it's doing so to avoid having to reload the
   *        selectors before SYSRET. If so, then what we're doing here will
   *        catch the OS "unawares" and leave the data segment RPLs at 0 on
   *        return to user mode.
   *
   *        Note also that VM exit directly sets the in-processor DPLs to 0
   *        for all usable segments, regardless of what's in the in-memory
   *        descriptors (and regardless of what's set in these
   *        saved-host-selector fields that are restored on VM exit). This
   *        too could open a security hole if the OS is counting on itself
   *        not having reloaded any segment selectors (i.e., it might not
   *        bother loading them before SYSRET).
   *
   *        This could lead to returning to user mode with CPL=3,
   *        (in-processor) DPL=0, and RPL=0. As I understand it, this would
   *        leave user-mode code able to access any memory with privilege
   *        level 0, since the in-processor DPL is (if I'm interpreting the
   *        Intel manual correctly) the one actually used to check
   *        instantaneous memory accesses to the segment.
   *
   *        I'm not sure how this would interact with paging - depending on
   *        how the processor enforces user/supervisor page ownership, this
   *        may or may not be a moot point, since the OS is actually using
   *        that to enforce security isolation, not segmentation per se. It
   *        really depends on whether the processor decides that a memory
   *        access is from the user or supervisor by looking at the CPL (i.e.
   *        the CS in-processor DPL) or the in-processor DPL of the code
   *        segment being used to perform the access. Under "normal"
   *        operation, both methods would be equivalent, because the
   *        processor checks CPL before permitting a data segment's DPL to be
   *        loaded; but this assumption breaks down when using fast
   *        syscall/return, since only the CPL and CS/SS DPLs are changed on
   *        a SYSRET. (It's up to the OS to explicitly change the other
   *        segments if it wants to - and here, if it "knows" it never
   *        changed them since SYSCALL, it has no need to change them back.
   *        It doesn't know that we ran some VMX code that changed it...)
   *
   *        This is easy to fix if we need to: just save the original segment
   *        selectors before VM entry, and re-load them on VM exit. But if we
   *        don't need to, it'll just slow things down.
   */
  writevmcs_unchecked(VMCS_HOST_ES_SEL, es_sel & ~0x7);
  writevmcs_unchecked(VMCS_HOST_CS_SEL, cs_sel & ~0x7);
  writevmcs_unchecked(VMCS_HOST_SS_SEL, ss_sel & ~0x7);
  writevmcs_unchecked(VMCS_HOST_DS_SEL, ds_sel & ~0x7);
  writevmcs_unchecked(VMCS_HOST_FS_SEL, fs_sel & ~0x7);
  writevmcs_unchecked(VMCS_HOST_GS_SEL, gs_sel & ~0x7);
  writevmcs_unchecked(VMCS_HOST_TR_SEL, tr_sel & ~0x7);
  DBGPRNT(("run_vm: Saved host segment selectors.\n"));

  /*
   * Segment and descriptor table base-address registers
   */

  uint64_t fs_base = rdmsr(MSR_FS_BASE);
  writevmcs_unchecked(VMCS_HOST_FS_BASE, fs_base);
  uint64_t gs_base = rdmsr(MSR_GS_BASE);
  writevmcs_unchecked(VMCS_HOST_GS_BASE, gs_base);

  unsigned char gdtr[10], idtr[10];
  /* The sgdt/sidt instructions store a 10-byte "pseudo-descriptor" into
   * memory. The first 2 bytes are the limit field adn the last 8 bytes are
   * the base-address field.
   */
  asm __volatile__ (
      "sgdt (%0)\n"
      "sidt (%1)\n"
      : : "r" (gdtr), "r" (idtr)
      );
  uint64_t gdt_base = *(uint64_t*)(gdtr + 2);
  uint64_t idt_base = *(uint64_t*)(idtr + 2);
  writevmcs_unchecked(VMCS_HOST_GDTR_BASE, gdt_base);
  writevmcs_unchecked(VMCS_HOST_IDTR_BASE, idt_base);
  
  DBGPRNT(("run_vm: Saved host FS, GS, GDTR, and IDTR bases.\n"));

  /* Get the TR base address from the GDT */
  uint16_t tr_gdt_index = (tr_sel >> 3);
#if 0
  DBGPRNT(("TR selector: 0x%hx; index in GDT: 0x%hx\n", tr_sel, tr_gdt_index));
#endif
  uint32_t * gdt = (uint32_t*) gdt_base;
#if 0
  DBGPRNT(("GDT base address: 0x%lx\n", (uint64_t)gdt));
#endif
  uint32_t * tr_gdt_entry = gdt + (tr_gdt_index * 2);

#if 0
  DBGPRNT(("TR entry address: 0x%lx\n", (uint64_t)tr_gdt_entry));
  DBGPRNT(("TR entry low 32 bits: 0x%x\n", tr_gdt_entry[0]));
  DBGPRNT(("TR entry high 32 bits: 0x%x\n", tr_gdt_entry[1]));
#endif

  static const uint32_t SEGDESC_BASEADDR_31_24_MASK = 0xff000000;
  static const uint32_t SEGDESC_BASEADDR_23_16_MASK = 0xff;

  /* This marvelous bit-shifting exposition brought to you by Intel's
   * steadfast commitment to backwards compatibility in the x86 architecture!
   *
   * (At least, I'm guessing that's why this otherwise perfectly normal
   * 64-bit address is split up into four noncontiguous chunks placed at the
   * most inconvenient offsets possible within a 16-byte descriptor...)
   */
  uint32_t tr_baseaddr_15_0 = (tr_gdt_entry[0] >> 16);
  uint32_t tr_baseaddr_23_16 =
    ((tr_gdt_entry[1] & SEGDESC_BASEADDR_23_16_MASK) << 16);
  uint32_t tr_baseaddr_31_24 = tr_gdt_entry[1] & SEGDESC_BASEADDR_31_24_MASK;
  uint32_t tr_baseaddr_31_16 = tr_baseaddr_31_24 | tr_baseaddr_23_16;
  uint32_t tr_baseaddr_31_0 = tr_baseaddr_31_16 | tr_baseaddr_15_0;
  uint64_t tr_baseaddr_63_32 = ((uint64_t)tr_gdt_entry[2] << 32);
  uint64_t tr_baseaddr = tr_baseaddr_63_32 | ((uint64_t)tr_baseaddr_31_0);
#if 0
  DBGPRNT(("Reconstructed TR base address: 0x%lx\n", tr_baseaddr));
#endif
  /* Write our hard-earned TR base address to the VMCS... */
  writevmcs_unchecked(VMCS_HOST_TR_BASE, tr_baseaddr);

  DBGPRNT(("run_vm: Saved host TR base.\n"));

  /* Various MSRs */
  uint64_t ia32_sysenter_cs = rdmsr(MSR_SYSENTER_CS);
  writevmcs_unchecked(VMCS_HOST_IA32_SYSENTER_CS, ia32_sysenter_cs);
  uint64_t ia32_sysenter_esp = rdmsr(MSR_SYSENTER_ESP);
  writevmcs_unchecked(VMCS_HOST_IA32_SYSENTER_ESP, ia32_sysenter_esp);
  uint64_t ia32_sysenter_eip = rdmsr(MSR_SYSENTER_EIP);
  writevmcs_unchecked(VMCS_HOST_IA32_SYSENTER_EIP, ia32_sysenter_eip);
  DBGPRNT(("Saved various host MSRs.\n"));

  /*
   * This is where the magic happens.
   *
   * In this assembly section, we:
   *  - Save the host's general purpose registers to the host_state structure.
   *
   *  - Use the VMWRITE instruction to set the RIP and RSP values that will
   *    be loaded by the processor on the next VM exit.
   *
   *  - Restore the guest's general purpose registers from the active VM's
   *    descriptor (vm_desc_t structure).
   *
   *  - Execute VMLAUNCH/VMRESUME (as appropriate). This enters guest mode
   *    and runs the VM until an event occurs that triggers a VM exit.
   *
   *  - Return from VM exit. When we set the RIP value to be loaded earlier,
   *    we pointed it to the vmexit_landing_pad label, which is on the next
   *    instruction following VMLAUNCH/VMRESUME. This maintains a
   *    straight-line continuity of control flow, as if VMLAUNCH/VMRESUME
   *    fell through to the next instruction after VM exit instead of loading
   *    an arbitrary value into RIP. (This seems the most sane way to stitch
   *    things together, since it avoids breaking the control flow of the
   *    surrounding C function in a confusing way.)
   *
   *  - Save the current value of RFLAGS so we can pass it to
   *    query_vmx_result() to determine whether the VM entry succeeded (and
   *    thence a VM exit actually occurred).
   *
   *  - Save the guest's general purpose registers.
   *
   *  - Restore the host's general purpose registers.
   */
  DBGPRNT(("VM ENTRY: Entering guest mode!\n"));
  uint64_t vmexit_rflags, hostrestored_rflags;
  asm __volatile__ (
      /* Save host RFLAGS.
       * 
       * RFLAGS is cleared on every VM exit, so we need to restore it
       * ourselves. Note in particular that this means interrupts are blocked
       * (since IF = 0) after VM exit until we restore RFLAGS (or otherwise
       * explicitly set IF, though we won't do that here).
       */
      "pushfq\n"

      /* RAX contains a pointer to the host_state structure.
       * Push it so that we can get it back after VM exit.
       */
      "pushq %%rax\n"

      /*** Save host GPRs ***/
      /* We don't need to save RAX, RBX, RCX, or RDX because we've used them
       * as input/output registers for this inline assembly block, i.e., we
       * know the compiler isn't keeping anything there.
       */
      "movq %%rbp,  %c[host_rbp](%%rax)\n"
      "movq %%rsi,  %c[host_rsi](%%rax)\n"
      "movq %%rdi,  %c[host_rdi](%%rax)\n"
      "movq %%r8,   %c[host_r8](%%rax)\n"
      "movq %%r9,   %c[host_r9](%%rax)\n"
      "movq %%r10,  %c[host_r10](%%rax)\n"
      "movq %%r11,  %c[host_r11](%%rax)\n"
      "movq %%r12,  %c[host_r12](%%rax)\n"
      "movq %%r13,  %c[host_r13](%%rax)\n"
      "movq %%r14,  %c[host_r14](%%rax)\n"
      "movq %%r15,  %c[host_r15](%%rax)\n"
      /* (Now all the GPRs are free for our own use in this code.) */

      /*** Use VMWRITE to set RIP and RSP to be loaded on VM exit ***/
      "vmwrite %%rsp, %%rbx\n" // Write RSP to VMCS_HOST_RSP
      "movq $vmexit_landing_pad, %%rbp\n"
      "vmwrite %%rbp, %%rcx\n" // Write vmexit_landing_pad to VMCS_HOST_RIP

      /*** Determine whether we will be using VMLAUNCH or VMRESUME for VM
       *** entry, based on the value of use_vmresume. ***/
      "addb $0, %%dl\n"
      /* NOTE: the "addb" above sets the zero flag (ZF) if and only if
       * use_vmresume is 0, i.e., we should use VMLAUNCH.
       *
       * We had to wait until now to restore the guest's GPRs, because after
       * we've done so we'll have no free registers to work with (and any
       * values we had previously stored in them will be clobbered).
       *
       ******
       * IT IS IMPERATIVE THAT NO INSTRUCTIONS BETWEEN THIS POINT AND THE
       * "jnz do_vmresume" TOUCH THE ZERO FLAG. Otherwise, we will forget
       * whether we are launching or resuming the VM.
       ******
       *
       * Fortunately, we only need to use MOVs to restore the guest GPRs, and
       * none of those mess with the zero flag (or any of the flags).
       *
       * (If this ever becomes a limitation, there is a way around this: we
       * could store the boolean use_vmresume in memory, and use the
       * "immediate + memory" form of ADD, which would have the same desired
       * effect on ZF. However, we would need to locate use_vmresume in a
       * statically addressible location, since we'd still have no free
       * registers to use for a pointer. This is clumsy and it'd be (perhaps
       * not meaningfully) slower, so let's not do it if we don't have to.)
       */

      /*** Restore guest GPRs ***
       * First, load a pointer to the active VM descriptor (which is stored
       * in the host_state structure). This is where the guest GPR
       * save/restore slots are located.
       *
       * We will restore RAX last, so that we can use it to store this
       * pointer (the instruction that restores RAX will both use this
       * pointer and overwrite it).
       */
      "movq %c[active_vm](%%rax), %%rax\n" // RAX <-- active_vm pointer
      "movq %c[guest_rbx](%%rax), %%rbx\n"
      "movq %c[guest_rcx](%%rax), %%rcx\n"
      "movq %c[guest_rdx](%%rax), %%rdx\n"
      "movq %c[guest_rbp](%%rax), %%rbp\n"
      "movq %c[guest_rsi](%%rax), %%rsi\n"
      "movq %c[guest_rdi](%%rax), %%rdi\n"
      "movq %c[guest_r8](%%rax),  %%r8\n"
      "movq %c[guest_r9](%%rax),  %%r9\n"
      "movq %c[guest_r10](%%rax), %%r10\n"
      "movq %c[guest_r11](%%rax), %%r11\n"
      "movq %c[guest_r12](%%rax), %%r12\n"
      "movq %c[guest_r13](%%rax), %%r13\n"
      "movq %c[guest_r14](%%rax), %%r14\n"
      "movq %c[guest_r15](%%rax), %%r15\n"
      /* Restore RAX */
      "movq %c[guest_rax](%%rax), %%rax\n" // replaces active_vm pointer
      /* All GPRs are now ready for VM entry. */

      /* If zero flag not set, use VMRESUME; otherwise use VMLAUNCH. */
      "jnz do_vmresume\n"
      "vmlaunch\n"
      /* NOTE: we need to place an explicit jump to vmexit_landing_pad
       * immediately after the VLAUNCH instruction to ensure consistent
       * behavior if the VM entry fails (and thus execution falls through to
       * the next instruction).
       */
      "jmp vmexit_landing_pad\n"

      "do_vmresume:\n"
      "vmresume\n"
      /* Here the fall-through is OK since vmexit_landing_pad is next. */

      /*** VM exits return here!!! ***/
      "vmexit_landing_pad:\n"

      /*** Save RFLAGS, which contains the VMX error code. ***/
      /* (We need to return this in RDX at the end of the asm block.) */
      "pushfq\n"

      /*** Get pointer to the active VM descriptor, using the host_state
       * pointer which we saved on the stack prior to VM entry.
       *
       * We have NO free registers at this point (all of them contain guest
       * values which we need to save). We therefore start by pushing RAX to
       * give us one to work with.
       *
       * Note: after pushing RAX, our stack looks like:
       *      (%rsp)  - saved guest RAX
       *     8(%rsp)  - RFLAGS saved after VM exit (VMX error code)
       *    16(%rsp)  - pointer to host_state saved before VM entry
       *    24(%rsp)  - host RFLAGS saved before VM entry
       * (Since we're not using a frame pointer, and are using push/pop
       * instructions i.e. a dynamic stack frame, we need to keep track of
       * this carefully.)
       */
      "pushq %%rax\n"
      "movq 16(%%rsp), %%rax\n"            // RAX <-- host_state pointer
      "movq %c[active_vm](%%rax), %%rax\n" // RAX <-- active_vm pointer

      /*** Save guest GPRs ***
       *
       * We save RBX first since we need another free register to save the
       * guest RAX we stashed away on the stack (since x86 doesn't do
       * memory-to-memory moves).
       */
      "movq %%rbx, %c[guest_rbx](%%rax)\n"
      "movq (%%rsp), %%rbx\n"              // We stashed guest RAX at (%rsp).
      "movq %%rbx, %c[guest_rax](%%rax)\n" // Save guest RAX
      "movq %%rcx, %c[guest_rcx](%%rax)\n"
      "movq %%rdx, %c[guest_rdx](%%rax)\n"
      "movq %%rbp, %c[guest_rbp](%%rax)\n"
      "movq %%rsi, %c[guest_rsi](%%rax)\n"
      "movq %%rdi, %c[guest_rdi](%%rax)\n"
      "movq %%r8,  %c[guest_r8](%%rax)\n"
      "movq %%r9,  %c[guest_r9](%%rax)\n"
      "movq %%r10, %c[guest_r10](%%rax)\n"
      "movq %%r11, %c[guest_r11](%%rax)\n"
      "movq %%r12, %c[guest_r12](%%rax)\n"
      "movq %%r13, %c[guest_r13](%%rax)\n"
      "movq %%r14, %c[guest_r14](%%rax)\n"
      "movq %%r15, %c[guest_r15](%%rax)\n"
      /* (Now all the GPRs are free for our own use in this code.) */

      /* (Re-)get the host_state pointer, which we couldn't keep earlier
       * because we had no free registers.
       */
      "movq 16(%%rsp), %%rax\n"

      /*** Restore host GPRs ***/
      "movq %c[host_rbp](%%rax), %%rbp\n"
      "movq %c[host_rsi](%%rax), %%rsi\n"
      "movq %c[host_rdi](%%rax), %%rdi\n"
      "movq %c[host_r8](%%rax),  %%r8\n"
      "movq %c[host_r9](%%rax),  %%r9\n"
      "movq %c[host_r10](%%rax), %%r10\n"
      "movq %c[host_r11](%%rax), %%r11\n"
      "movq %c[host_r12](%%rax), %%r12\n"
      "movq %c[host_r13](%%rax), %%r13\n"
      "movq %c[host_r14](%%rax), %%r14\n"
      "movq %c[host_r15](%%rax), %%r15\n"

      /* Put the saved RFLAGS (VMX error code) into RDX for output from the
       * asm block.
       */
      "movq 8(%%rsp), %%rdx\n"
      /* Also put the earlier-saved host RFLAGS (which we're about to
       * restore) into RBX for output from the asm block (so we can print it).
       */
      "movq 24(%%rsp), %%rbx\n"

      /* Return the stack to the way it was when we entered the asm block,
       * and restore RFLAGS to what it was before VM entry.
       *
       * NOTE: interrupts are always blocked (disabled) on VM exit due to
       * RFLAGS being cleared by the processor. If interrupts were originally
       * enabled prior to VM entry, the "popfq" here will re-enable them.
       */
      "addq $24, %%rsp\n" // Unwind the last three pushq's...
      "popfq\n"           // ...so we can pop the host RFLAGS below them.

      : "=d" (vmexit_rflags), "=b" (hostrestored_rflags)
      : "a" (&host_state), "b" (VMCS_HOST_RSP), "c" (VMCS_HOST_RIP),
        "d" (use_vmresume),
         /* Offsets of host_state elements */
         [active_vm] "i" (offsetof(vmx_host_state_t, active_vm)),
         [host_rbp] "i" (offsetof(vmx_host_state_t, rbp)),
         [host_rsi] "i" (offsetof(vmx_host_state_t, rsi)),
         [host_rdi] "i" (offsetof(vmx_host_state_t, rdi)),
         [host_r8]  "i" (offsetof(vmx_host_state_t, r8)),
         [host_r9]  "i" (offsetof(vmx_host_state_t, r9)),
         [host_r10] "i" (offsetof(vmx_host_state_t, r10)),
         [host_r11] "i" (offsetof(vmx_host_state_t, r11)),
         [host_r12] "i" (offsetof(vmx_host_state_t, r12)),
         [host_r13] "i" (offsetof(vmx_host_state_t, r13)),
         [host_r14] "i" (offsetof(vmx_host_state_t, r14)),
         [host_r15] "i" (offsetof(vmx_host_state_t, r15)),
         /* Offsets of guest state elements in vm_desc_t */
         [guest_rax] "i" (offsetof(vm_desc_t, state.rax)),
         [guest_rbx] "i" (offsetof(vm_desc_t, state.rbx)),
         [guest_rcx] "i" (offsetof(vm_desc_t, state.rcx)),
         [guest_rdx] "i" (offsetof(vm_desc_t, state.rdx)),
         [guest_rbp] "i" (offsetof(vm_desc_t, state.rbp)),
         [guest_rsi] "i" (offsetof(vm_desc_t, state.rsi)),
         [guest_rdi] "i" (offsetof(vm_desc_t, state.rdi)),
         [guest_r8]  "i" (offsetof(vm_desc_t, state.r8)),
         [guest_r9]  "i" (offsetof(vm_desc_t, state.r9)),
         [guest_r10] "i" (offsetof(vm_desc_t, state.r10)),
         [guest_r11] "i" (offsetof(vm_desc_t, state.r11)),
         [guest_r12] "i" (offsetof(vm_desc_t, state.r12)),
         [guest_r13] "i" (offsetof(vm_desc_t, state.r13)),
         [guest_r14] "i" (offsetof(vm_desc_t, state.r14)),
         [guest_r15] "i" (offsetof(vm_desc_t, state.r15))
      : "memory", "cc"
      );

  /* Confirm that the operation succeeded. */
  enum vmx_statuscode_t result = query_vmx_result(vmexit_rflags);
  if (result == VM_SUCCEED) {
    DBGPRNT(("VM EXIT: returned to host mode.\n"));

    DBGPRNT(("--------------------\n"));
    DBGPRNT(("Host GPR values restored:\n"));
    DBGPRNT(("RBP: 0x%16lx\tRSI: 0x%16lx\tRDI: 0x%16lx\n",
          host_state.rbp, host_state.rsi, host_state.rdi));
    DBGPRNT(("R8:  0x%16lx\tR9:  0x%16lx\tR10: 0x%16lx\tR11: 0x%16lx\n",
          host_state.r8, host_state.r9, host_state.r10, host_state.r11));
    DBGPRNT(("R12: 0x%16lx\tR13: 0x%16lx\tR14: 0x%16lx\tR15: 0x%16lx\n",
          host_state.r12, host_state.r13, host_state.r14, host_state.r15));
    DBGPRNT(("RFLAGS restored: 0x%lx\n", hostrestored_rflags));
    DBGPRNT(("--------------------\n"));

    /* Return success. */
    return 0;
  } else if (result == VM_FAIL_VALID) {
    DBGPRNT(("Error: VM entry failed! See VM-instruction error field in "
          "VMCS for more details.\n"));

    /* Return failure. */
    return -1;
  } else if (result == VM_FAIL_INVALID) {
    /* This should not happen. VM_FAIL_INVALID means we tried to execute
     * "vmlaunch" or "vmresume" without a valid VMCS loaded on the processor.
     * Since we checked that there was an active VM above, this indicates a
     * flaw in the implementation of our intrinsics.
     */
    panic("Fatal error: SVA thought a VM was loaded on the processor, but "
        "the 'vmlaunch'/'vmresume' instruction returned the VM_FAIL_INVALID "
        "status, which means there is not a valid VM loaded. Something has "
        "gone terribly wrong.\n");

    return -1; /* Will never execute, but the compiler will warn without it. */
  } else {
    /* This should be another impossible case. It means that the value of
     * RFLAGS after executing "vmlaunch" doesn't correspond to any of the VMX
     * result codes listed in the Intel manual.
     */
    panic("Fatal error: the 'vmlaunch'/'vmresume' instruction left RFLAGS "
        "in a configuration that doesn't match any of the VMX result codes "
        "documented by Intel. Something has gone terribly wrong.\n");

    return -1; /* Will never execute, but the compiler will warn without it. */
  }
}

/*
 * Intrinsic: sva_getvmstate()
 *
 * Description:
 *  Gets a copy of the structure describing the paused guest system state of
 *  the currently loaded virtual machine.
 *
 *  Fails if no VM is currently active on the processor.
 *
 *  (Note: the reason why we require that a VM be active is because SVA needs
 *  to be able to fetch some of this information from fields in the VM's
 *  VMCS. Intel's hardware instructions only allow us to read/write a VMCS
 *  that is loaded on the processor.)
 *
 * Return value:
 *  A structure detailing the paused guest-system state of the loaded
 *  virtual machine.
 *
 *  The "errorcode" field within struct sva_vmx_guest_state indicates the
 *  result of this operation. 0 indicates success, and a negative value
 *  indicates failure.
 *
 *  The other fields in the struct should be considered valid if and only if
 *  errorcode == 0; otherwise they are undefined. (In practice we will clear
 *  them to prevent information leaks from SVA to the untrusted caller, but
 *  the caller should not count on this.)
 */
sva_vmx_guest_state
sva_getvmstate(void) {
  DBGPRNT(("sva_getvmstate() intrinsic called.\n"));

  if (!sva_vmx_initialized) {
    panic("Fatal error: must call sva_initvmx() before any other "
          "SVA-VMX intrinsic.\n");
  }

  /* If there is no VM currently active on the processor, return failure.
   *
   * A null active_vm pointer indicates there is no active VM.
   */
  if (!host_state.active_vm) {
    DBGPRNT(("Error: there is no VM active on the processor. "
          "Guest state can only be read from an active VM.\n"));

    /* We are only using this structure to return an error code. Clear the
     * other fields to ensure we don't leak sensitive information from SVA's
     * stack in uninitialized memory.
     *
     * We use a memset() here instead of setting the fields individually to
     * ensure we don't forget any if the structure grows.
     */
    sva_vmx_guest_state retval;
    memset(&retval, 0, sizeof(sva_vmx_guest_state));
    retval.errorcode = -1;
    return retval;
  }

  /* Update the fields in SVA's guest state structure to match the current
   * values in the VMCS.
   */
  save_restore_guest_state(1 /* this is a "save" operation */);

  /* Return a copy of SVA's guest state structure.
   *
   * Set errorcode to 0 before returning the structure.
   */
  host_state.active_vm->state.errorcode = 0;
  return host_state.active_vm->state;
}

/*
 * Intrinsic: sva_setvmstate()
 *
 * Description:
 *  Changes the guest system state of the specified virtual machine.
 *
 *  Note: we always know the virtual machine is safely paused when we are
 *  doing this, since on a uniprocessor system it's impossible for this
 *  function to be called while a guest is running. (When we go
 *  multiprocessor we'll need to have a lock on each VM to prevent multiple
 *  CPUs from trying to use it while it's loaded.)
 *
 *  (Note: unlike sva_getvmstate(), this intrinsic is not limited to
 *  operating on the currently loaded virtual machine. The only reason
 *  sva_getvmstate() has that limitation is because it needs to read fields
 *  from the VMCS, which Intel's hardware instructions only allow us to do
 *  while it's loaded.)
 *
 * Parameters:
 *  - vmid: the numeric handle of the virtual machine whose guest-system
 *    tate is to be changed.
 *
 *  - newstate: a structure describing the new state of the guest system. All
 *    fields must be set, except "errorcode", which is ignored (it is only
 *    used by sva_getvmstate()).
 */
void
sva_setvmstate(size_t vmid, sva_vmx_guest_state newstate) {
  DBGPRNT(("sva_setvmstate() instrinsic called for VM ID: %lu\n", vmid));

  if (!sva_vmx_initialized) {
    panic("Fatal error: must call sva_initvmx() before any other "
          "SVA-VMX intrinsic.\n");
  }

  /* Apply the new state.
   *
   * Note: this also sets the "errorcode" field of the state structure to
   * whatever value the caller felt like setting it to. SVA does not use it
   * anywhere except in sva_getvmstate(), which always sets it itself before
   * using it, so this is OK.
   */
  vm_descs[vmid].state = newstate;

  /* Mark this VM's guest state as stale since we will need to re-load the
   * VMCS guest state fields from the VM descriptor before the next VM entry.
   */
  vm_descs[vmid].guest_state_not_stale = 0;
}

/*
 * Function: update_vmcs_ctrls()
 *
 * Description:
 *  A local helper function that updates control fields in the VMCS to match
 *  newer values in the active VM descriptor.
 *
 * Preconditions:
 *  - There must be a VMCS loaded on the processor.
 *
 *  - The host_state.active_vm pointer should point to the VM descriptor
 *    corresponding to the VMCS loaded on the processor.
 *
 *  This function is meant to be used internally by SVA code that has already
 *  ensured these conditions hold. Particularly, this is true in run_vm()
 *  (which inherits these preconditions from its own broader precondition,
 *  namely, that it is only called at the end of sva_launch/resumevm() after
 *  all checks have been performed to ensure it is safe to enter a VM).
 */
static inline void
update_vmcs_ctrls() {
  /* VM execution controls */
  writevmcs_checked(VMCS_PINBASED_VM_EXEC_CTRLS,
      host_state.active_vm->ctrls.pinbased_exec_ctrls);
  writevmcs_checked(VMCS_PRIMARY_PROCBASED_VM_EXEC_CTRLS,
      host_state.active_vm->ctrls.procbased_exec_ctrls1);
  writevmcs_checked(VMCS_SECONDARY_PROCBASED_VM_EXEC_CTRLS,
      host_state.active_vm->ctrls.procbased_exec_ctrls2);
  writevmcs_checked(VMCS_VM_ENTRY_CTRLS,
      host_state.active_vm->ctrls.entry_ctrls);
  writevmcs_checked(VMCS_VM_EXIT_CTRLS,
      host_state.active_vm->ctrls.exit_ctrls);

  /* Event injection and exception controls */
  writevmcs_checked(VMCS_VM_ENTRY_INTERRUPT_INFO_FIELD,
      host_state.active_vm->ctrls.entry_interrupt_info);
  writevmcs_checked(VMCS_EXCEPTION_BITMAP,
      host_state.active_vm->ctrls.exception_exiting_bitmap);

  /* Control register guest/host masks */
  writevmcs_checked(VMCS_CR0_GUESTHOST_MASK,
      host_state.active_vm->ctrls.cr0_guesthost_mask);
  writevmcs_checked(VMCS_CR4_GUESTHOST_MASK,
      host_state.active_vm->ctrls.cr4_guesthost_mask);
}

/*
 * Function: save_restore_guest_state()
 *
 * Description:
 *  A local helper function which abstracts around whether we are saving or
 *  restoring guest state from an sva_vmx_guest_state structure.
 *
 *  Saving and restoring are "mirror" operations performed on a long list of
 *  state fields. It's better software engineering practice to do both
 *  operations with the same code, both to make the code more concise and to
 *  prevent inconsistencies between the two operations. The more fields we
 *  add to the state structure, the more important this will be.
 *
 *  This function *always* operates on the active VMCS and its corresponding
 *  VM descriptor (pointed to by host_state.active_vm). The preconditions
 *  below assure that this is safe to do.
 *
 * Arguments:
 *  - saverestore: A boolean value. If true, we are saving (copying from the
 *    active VMCS to the state structure). If false, we are restoring
 *    (copying from the state structure to the active VMCS).
 *
 * Preconditions:
 *  - There must be a VMCS loaded on the processor.
 *
 *  - The host_state.active_vm pointer should point to the VM descriptor
 *    corresponding to the VMCS loaded on the processor.
 *
 *  This function is meant to be used internally by SVA code that has already
 *  ensured these conditions hold. Particularly, this is true in
 *  sva_getvmstate() (which checks those conditions before saving guest
 *  state) and run_vm() (which inherits these preconditions from its own
 *  broader precondition, namely, that it is only called at the end of
 *  sva_launch/resumevm() after all checks have been performed to ensure it
 *  is safe to enter a VM).
 */
static inline void
save_restore_guest_state(unsigned char saverestore) {
  /*
   * If saverestore == true, we are saving state (copying from the active
   * VMCS to the state structure), i.e. *reading* from the VMCS, so the
   * "write" argument passed to read_write_vmcs_field() is false.
   *
   * If saverestore == false, we are restoring state (copying from the state
   * structure to the active VMCS, i.e. *writing* to the VMCS, so the "write"
   * argument passed to read_write_vmcs_field() is true.
   *
   * In other words, !saverestore == write.
   */

  /* RIP and RSP */
  read_write_vmcs_field(!saverestore, VMCS_GUEST_RIP,
      &host_state.active_vm->state.rip);
  read_write_vmcs_field(!saverestore, VMCS_GUEST_RSP,
      &host_state.active_vm->state.rsp);
  /* Flags */
  read_write_vmcs_field(!saverestore, VMCS_GUEST_RFLAGS,
      &host_state.active_vm->state.rflags);

  /* Control registers (except paging-related ones) */
  read_write_vmcs_field(!saverestore, VMCS_GUEST_CR0,
      &host_state.active_vm->state.cr0);
  read_write_vmcs_field(!saverestore, VMCS_GUEST_CR4,
      &host_state.active_vm->state.cr4);
  /* Control register read shadows */
  read_write_vmcs_field(!saverestore, VMCS_CR0_READ_SHADOW,
      &host_state.active_vm->state.cr0_read_shadow);
  read_write_vmcs_field(!saverestore, VMCS_CR4_READ_SHADOW,
      &host_state.active_vm->state.cr4_read_shadow);

  /* Debug registers/MSRs saved/restored by processor */
  read_write_vmcs_field(!saverestore, VMCS_GUEST_DR7,
      &host_state.active_vm->state.dr7);
  read_write_vmcs_field(!saverestore, VMCS_GUEST_IA32_DEBUGCTL,
      &host_state.active_vm->state.msr_debugctl);

  /* Paging-related registers saved/restored by processor */
  read_write_vmcs_field(!saverestore, VMCS_GUEST_CR3,
      &host_state.active_vm->state.cr3);
  read_write_vmcs_field(!saverestore, VMCS_GUEST_PDPTE0,
      &host_state.active_vm->state.pdpte0);
  read_write_vmcs_field(!saverestore, VMCS_GUEST_PDPTE1,
      &host_state.active_vm->state.pdpte1);
  read_write_vmcs_field(!saverestore, VMCS_GUEST_PDPTE2,
      &host_state.active_vm->state.pdpte2);
  read_write_vmcs_field(!saverestore, VMCS_GUEST_PDPTE3,
      &host_state.active_vm->state.pdpte3);

  /* SYSENTER-related MSRs */
  read_write_vmcs_field(!saverestore, VMCS_GUEST_IA32_SYSENTER_CS,
      &host_state.active_vm->state.msr_sysenter_cs);
  read_write_vmcs_field(!saverestore, VMCS_GUEST_IA32_SYSENTER_ESP,
      &host_state.active_vm->state.msr_sysenter_esp);
  read_write_vmcs_field(!saverestore, VMCS_GUEST_IA32_SYSENTER_EIP,
      &host_state.active_vm->state.msr_sysenter_eip);

  /* Segment registers (including hidden portions) */
  /* CS */
  read_write_vmcs_field(!saverestore, VMCS_GUEST_CS_BASE,
      &host_state.active_vm->state.cs_base);
  read_write_vmcs_field(!saverestore, VMCS_GUEST_CS_LIMIT,
      &host_state.active_vm->state.cs_limit);
  read_write_vmcs_field(!saverestore, VMCS_GUEST_CS_ACCESS_RIGHTS,
      &host_state.active_vm->state.cs_access_rights);
  read_write_vmcs_field(!saverestore, VMCS_GUEST_CS_SEL,
      &host_state.active_vm->state.cs_sel);
  /* SS */
  read_write_vmcs_field(!saverestore, VMCS_GUEST_SS_BASE,
      &host_state.active_vm->state.ss_base);
  read_write_vmcs_field(!saverestore, VMCS_GUEST_SS_LIMIT,
      &host_state.active_vm->state.ss_limit);
  read_write_vmcs_field(!saverestore, VMCS_GUEST_SS_ACCESS_RIGHTS,
      &host_state.active_vm->state.ss_access_rights);
  read_write_vmcs_field(!saverestore, VMCS_GUEST_SS_SEL,
      &host_state.active_vm->state.ss_sel);
  /* DS */
  read_write_vmcs_field(!saverestore, VMCS_GUEST_DS_BASE,
      &host_state.active_vm->state.ds_base);
  read_write_vmcs_field(!saverestore, VMCS_GUEST_DS_LIMIT,
      &host_state.active_vm->state.ds_limit);
  read_write_vmcs_field(!saverestore, VMCS_GUEST_DS_ACCESS_RIGHTS,
      &host_state.active_vm->state.ds_access_rights);
  read_write_vmcs_field(!saverestore, VMCS_GUEST_DS_SEL,
      &host_state.active_vm->state.ds_sel);
  /* ES */
  read_write_vmcs_field(!saverestore, VMCS_GUEST_ES_BASE,
      &host_state.active_vm->state.es_base);
  read_write_vmcs_field(!saverestore, VMCS_GUEST_ES_LIMIT,
      &host_state.active_vm->state.es_limit);
  read_write_vmcs_field(!saverestore, VMCS_GUEST_ES_ACCESS_RIGHTS,
      &host_state.active_vm->state.es_access_rights);
  read_write_vmcs_field(!saverestore, VMCS_GUEST_ES_SEL,
      &host_state.active_vm->state.es_sel);
  /* FS */
  read_write_vmcs_field(!saverestore, VMCS_GUEST_FS_BASE,
      &host_state.active_vm->state.fs_base);
  read_write_vmcs_field(!saverestore, VMCS_GUEST_FS_LIMIT,
      &host_state.active_vm->state.fs_limit);
  read_write_vmcs_field(!saverestore, VMCS_GUEST_FS_ACCESS_RIGHTS,
      &host_state.active_vm->state.fs_access_rights);
  read_write_vmcs_field(!saverestore, VMCS_GUEST_FS_SEL,
      &host_state.active_vm->state.fs_sel);
  /* GS */
  read_write_vmcs_field(!saverestore, VMCS_GUEST_GS_BASE,
      &host_state.active_vm->state.gs_base);
  read_write_vmcs_field(!saverestore, VMCS_GUEST_GS_LIMIT,
      &host_state.active_vm->state.gs_limit);
  read_write_vmcs_field(!saverestore, VMCS_GUEST_GS_ACCESS_RIGHTS,
      &host_state.active_vm->state.gs_access_rights);
  read_write_vmcs_field(!saverestore, VMCS_GUEST_GS_SEL,
      &host_state.active_vm->state.gs_sel);
  /* TR */
  read_write_vmcs_field(!saverestore, VMCS_GUEST_TR_BASE,
      &host_state.active_vm->state.tr_base);
  read_write_vmcs_field(!saverestore, VMCS_GUEST_TR_LIMIT,
      &host_state.active_vm->state.tr_limit);
  read_write_vmcs_field(!saverestore, VMCS_GUEST_TR_ACCESS_RIGHTS,
      &host_state.active_vm->state.tr_access_rights);
  read_write_vmcs_field(!saverestore, VMCS_GUEST_TR_SEL,
      &host_state.active_vm->state.tr_sel);

  /* Descriptor table registers */
  /* GDTR */
  read_write_vmcs_field(!saverestore, VMCS_GUEST_GDTR_BASE,
      &host_state.active_vm->state.gdtr_base);
  read_write_vmcs_field(!saverestore, VMCS_GUEST_GDTR_LIMIT,
      &host_state.active_vm->state.gdtr_limit);
  /* IDTR */
  read_write_vmcs_field(!saverestore, VMCS_GUEST_IDTR_BASE,
      &host_state.active_vm->state.idtr_base);
  read_write_vmcs_field(!saverestore, VMCS_GUEST_IDTR_LIMIT,
      &host_state.active_vm->state.idtr_limit);
  /* LDTR */
  read_write_vmcs_field(!saverestore, VMCS_GUEST_LDTR_BASE,
      &host_state.active_vm->state.ldtr_base);
  read_write_vmcs_field(!saverestore, VMCS_GUEST_LDTR_LIMIT,
      &host_state.active_vm->state.ldtr_limit);
  read_write_vmcs_field(!saverestore, VMCS_GUEST_LDTR_ACCESS_RIGHTS,
      &host_state.active_vm->state.ldtr_access_rights);
  read_write_vmcs_field(!saverestore, VMCS_GUEST_LDTR_SEL,
      &host_state.active_vm->state.ldtr_sel);

  /* Various other guest system state */
  read_write_vmcs_field(!saverestore, VMCS_GUEST_ACTIVITY_STATE,
      &host_state.active_vm->state.activity_state);
  read_write_vmcs_field(!saverestore, VMCS_GUEST_INTERRUPTIBILITY_STATE,
      &host_state.active_vm->state.interruptibility_state);
  read_write_vmcs_field(!saverestore, VMCS_GUEST_PENDING_DBG_EXCEPTIONS,
      &host_state.active_vm->state.pending_debug_exceptions);
}

/*
 * Function: read_write_vmcs_field()
 *
 * Description:
 *  A local helper function which abstracts around whether we are reading or
 *  writing a VMCS field.
 *
 *  Calls writevmcs_checked() if "rw" is true, otherwise calls
 *  readvmcs_checked().  The "data" parameter is appropriately dereferenced
 *  if we're calling writevmcs_checked() (which takes a uint64_t, not a
 *  uint64_t*).
 *
 *  This is useful so that we don't have to repeat ourselves when writing
 *  code that saves/restores long sequences of VMCS fields. These usually
 *  come in pairs (save and restore) which are otherwise identical; using the
 *  same code for both is better software engineering practice (makes the
 *  code more concise and eliminates the risk of inconsistency between the
 *  two implementations).
 *
 * Arguments:
 *  - write: A boolean value. If true, we write the VMCS field; if false, we
 *    read it.
 *
 *  - field: Specifies the VMCS field. Passed through to
 *    read/writevmcs_checked().
 *
 *  - data: Pointer to the location containing the data to be written, or to
 *    which the data to be read should be stored. For writes, this is
 *    dereferenced and the value in it is passed on to writevmcs_checked() be
 *    written. For reads, the address is passed directly to
 *    readvmcs_checked() and the read value is stored there.
 *
 * Return value:
 *  The error code returned by read/writevmcs_checked(), respectively, is
 *  passed through.
 *
 * Preconditions:
 *  - There must be a VMCS loaded on the processor.
 */
static inline int
read_write_vmcs_field(unsigned char write,
    enum sva_vmcs_field field, uint64_t *data) {
  if (write) {
    /* We are writing to the VMCS field. */
    return writevmcs_checked(field, *data);
  } else {
    /* We are reading from the VMCS field. */
    return readvmcs_checked(field, data);
  }
}

/*
 * Function: readvmcs_checked()
 *
 * Description:
 *  A local helper function which centralizes checks/vetting for VMCS field
 *  reads.
 *
 *  Ensures that the read does not leak sensitive information to untrusted
 *  system software. Unsafe reads are either rejected outright (with a kernel
 *  panic or by returning an error code), or sanitized.
 *
 * Arguments:
 *  Same as sva_readvmcs().
 *
 * Return value:
 *  Same as sva_readvmcs().
 *
 * Preconditions:
 *  - There must be a VMCS loaded on the processor.
 */
static inline int
readvmcs_checked(enum sva_vmcs_field field, uint64_t *data) {
  /*
   * If the field does not contain sensitive information, pass it directly
   * through to the caller.
   *
   * Otherwise, sanitize the read value or reject the read.
   */
  switch (field) {
    /* TODO: implement checks. For now we treat all fields as safe. */
    default:
      return readvmcs_unchecked(field, data);
  }
}

/*
 * Function: readvmcs_unchecked()
 *
 * Description:
 *  A local helper that directly performs a VMCS field read on the hardware.
 *  No checks are performed.
 *
 *  To be used internally by SVA (e.g., by readvmcs_checked() after it has
 *  vetted the read).
 *
 * Preconditions:
 *  Same as readvmcs_checked(), plus:
 *
 *  - The read must not leak sensitive information to the system software.
 */
static inline int
readvmcs_unchecked(enum sva_vmcs_field field, uint64_t *data) {
  uint64_t rflags;
  asm __volatile__ (
      "vmread %%rax, %%rbx\n"
      "pushfq\n"
      "popq %0\n"
      : "=r" (rflags), "=b" (*data)
      : "a" (field)
      : "cc"
      );
  /* Confirm that the operation succeeded. */
  if (query_vmx_result(rflags) == VM_SUCCEED) {

    /* The specified field has been successfully read into the location
     * pointed to by "data". Return success.
     */
    return 0;
  } else {
    DBGPRNT(("Error: failed to read VMCS field.\n"));

    /* Return failure. */
    return -1;
  }
}

/*
 * Function: writevmcs_checked()
 *
 * Description:
 *  A local helper function which centralizes checks/vetting for VMCS field
 *  writes.
 *
 *  Verifies that the write can be permitted without compromising the
 *  integrity of SVA's guarantees; if so, performs the VMCS write. Otherwise,
 *  the write is rejected or (if feasible) modified to bring it into line
 *  with security policies.
 *
 *  Rejected writes will either result in a kernel panic or cause a failure
 *  (negative) error code to be returned.
 *
 * Arguments:
 *  Same as sva_writevmcs().
 *
 * Return value:
 *  Same as sva_writevmcs().
 *
 * Preconditions:
 *  - There must be a VMCS loaded on the processor.
 */
static inline int
writevmcs_checked(enum sva_vmcs_field field, uint64_t data) {
  /*
   * If the field is harmless, write it directly.
   *
   * Otherwise, modify the write to render it harmless (if we can), or reject
   * it.
   */
  switch (field) {
    /*
     * TODO: implement remaining checks and switch default case to
     * fail-closed.
     */

    case VMCS_PINBASED_VM_EXEC_CTRLS:
      {
        /* Cast data field to bitfield struct */
        struct vmcs_pinbased_vm_exec_ctrls ctrls;
        uint32_t data_lower32 = (uint32_t) data;
        uint32_t *ctrls_u32 = (uint32_t *) &ctrls;
        *ctrls_u32 = data_lower32;

        /* Check bit settings */
        unsigned char is_safe =
          /*
           * SVA needs first crack at all interrupts.
           *
           * TODO: Some interrupts are probably safe to pass through, and
           * should be for reasonable guest performance (e.g. the timer
           * interrupt). If we encounter performance issues we should look
           * into the interrupt-virtualization features provided by VMX.
           */
          ctrls.ext_int_exiting &&

          /* Likewise for NMIs. */
          ctrls.nmi_exiting &&

          /* NMI virtualization not currently supported by SVA */
          !ctrls.virtual_nmis &&

          /*
           * VMX preemption timer must be enabled to prevent the guest from
           * tying up system resources indefinitely.
           */
#if 0 /* our toy hypervisor doesn't know how to use the preemption timer yet */
          ctrls.activate_vmx_preempt_timer &&
#endif

          /* APIC virtualization not currently supported by SVA */
          !ctrls.process_posted_ints &&

          /*
           * Enforce reserved bits to ensure safe defaults on future
           * processors with features SVA doesn't support.
           */
          (ctrls.reserved1_2 == 0x3) &&
          ctrls.reserved4 &&
          (ctrls.reserved8_31 == 0x0);

        if (!is_safe)
          panic("SVA: Disallowed VMCS pin-based VM-exec controls setting.\n");

        return writevmcs_unchecked(field, data);
      }
    case VMCS_PRIMARY_PROCBASED_VM_EXEC_CTRLS:
      {
        /* Cast data field to bitfield struct */
        struct vmcs_primary_procbased_vm_exec_ctrls ctrls;
        uint32_t data_lower32 = (uint32_t) data;
        uint32_t *ctrls_u32 = (uint32_t *) &ctrls;
        *ctrls_u32 = data_lower32;

        /* Check bit settings */
        unsigned char is_safe =
          /*
           * We must unconditionally exit for I/O instructions since SVA
           * mediates all access to hardware.
           */
          ctrls.uncond_io_exiting &&

          /*
           * I/O bitmaps are irrelevant since we are unconditionally exiting
           * for I/O instructions. This bit must be 0 because it would
           * otherwise override the "unconditional I/O exiting" setting which
           * we enforce above.
           */
          !ctrls.use_io_bitmaps &&

          /*
           * SVA will mitigate all access to MSRs, so we will not use MSR
           * bitmaps (i.e., we will exit unconditionally for RDMSR/WRMSR).
           *
           * If necessary for performance, we can potentially relax this
           * constraint by allowing guests to read/write certain MSRs
           * directly that are deemed safe.
           */
          !ctrls.use_msr_bitmaps &&

          /*
           * We must activate the secondary controls because SVA requires
           * some of the features they control (e.g., EPT).
           */
          ctrls.activate_secondary_ctrls &&

          /*
           * Enforce reserved bits to ensure safe defaults on future
           * processors with features SVA doesn't support.
           */
          (ctrls.reserved0_1 == 0x2) &&
          (ctrls.reserved4_6 == 0x7) &&
          ctrls.reserved8 &&
          (ctrls.reserved13_14 == 0x3) &&
          (ctrls.reserved17_18 == 0x0) &&
          ctrls.reserved26;

        if (!is_safe)
          panic("SVA: Disallowed VMCS primary processor-based VM-exec "
              "controls setting.\n");

        return writevmcs_unchecked(field, data);
      }
    case VMCS_SECONDARY_PROCBASED_VM_EXEC_CTRLS:
      {
        /* Cast data field to bitfield struct */
        struct vmcs_secondary_procbased_vm_exec_ctrls ctrls;
        uint32_t data_lower32 = (uint32_t) data;
        uint32_t *ctrls_u32 = (uint32_t *) &ctrls;
        *ctrls_u32 = data_lower32;

        /* Check bit settings */
        unsigned char is_safe =
          /* APIC virtualization not currently supported by SVA */
          !ctrls.virtualize_apic_accesses &&

          /*
           * SVA requires the use of extended page tables (EPT) for guest
           * memory management.
           *
           * While it might be theoretically possible for SVA to support
           * non-EPT scenarios, guest memory management without EPT is a
           * royal hack and would be a lot of work to support. It's largely
           * irrelevant today because VMX-capable hardware has supported EPT
           * for almost a decade.
           *
           * In particular, BHyVe makes the same choice we do to require EPT
           * as a design decision.
           */
          ctrls.enable_ept &&

          /* APIC virtualization not currently supported by SVA */
          !ctrls.virtualize_x2apic_mode &&

          /*
           * SVA requires the use of VPIDs (Virtual Processor IDs) to manage
           * TLB entries for both guest-virtual and EPT mappings.
           *
           * Non-VPID scenarios wouldn't be hard to support but it simplifies
           * our prototype to just assume it's enabled. VPID is a significant
           * performance improvement (as it avoids the need to do a global
           * TLB flush on VM entry and exit) so there's no reason that we
           * wouldn't want to use it on a processor that supports it.
           *
           * SVA manages the VPID feature itself (SVA's vmid is used as the
           * VPID) since it would be security-sensitive if they got mixed up
           * (because that could allow cached translations from guest
           * environments to be used by host code).
           */
          ctrls.enable_vpid &&

          /* APIC virtualization not currently supported by SVA */
          !ctrls.apic_register_virtualization &&

          /* APIC virtualization not currently supported by SVA */
          !ctrls.virtual_int_delivery &&

          /* VM functions not currently supported by SVA */
          !ctrls.enable_vmfunc &&

          /* VMCS shadowing not currently supported by SVA */
          !ctrls.vmcs_shadowing &&

          /*
           * Don't allow the guest to use XSAVES/XRSTORS.
           *
           * We don't currently support using these instructions to manage FP
           * state in the host, so we couldn't maintain correctness if we
           * allowed guests to use them.
           */
          !ctrls.enable_xsaves_xrstors &&

          /*
           * Enforce reserved bits to ensure safe defaults on future
           * processors with features SVA doesn't support.
           *
           * All reserved bits are reserved to 0 in this field.
           */
          !ctrls.reserved21 &&
          (ctrls.reserved23_24 == 0x0) &&
          (ctrls.reserved26_31 == 0x0);

        if (!is_safe)
          panic("SVA: Disallowed VMCS secondary processor-based VM-exec "
              "controls setting.\n");

        return writevmcs_unchecked(field, data);
      }

    case VMCS_VM_EXIT_CTRLS:
      {
        /* Cast data field to bitfield struct */
        struct vmcs_vm_exit_ctrls ctrls;
        uint32_t data_lower32 = (uint32_t) data;
        uint32_t *ctrls_u32 = (uint32_t *) &ctrls;
        *ctrls_u32 = data_lower32;

        /* Check bit settings */
        unsigned char is_safe =
          /*
           * SVA/FreeBSD operates in 64-bit mode, so we must always return to
           * that on VM exit.
           */
          ctrls.host_addr_space_size &&

          /*
           * Since we currently don't allow guests to change MSRs (or have
           * their values changed for them by the hypervisor), we do not save
           * or load any MSRs on VM exit; we know their values are exactly as
           * we left them on VM entry.
           */
          !ctrls.save_ia32_pat &&
          !ctrls.load_ia32_pat &&
          !ctrls.save_ia32_efer &&
          !ctrls.load_ia32_efer &&
          !ctrls.clear_ia32_bndcfgs &&

          /*
           * Enforce reserved bits to ensure safe defaults on future
           * processors with features SVA doesn't support.
           */
          (ctrls.reserved0_1 == 0x3) &&
          (ctrls.reserved3_8 == 0x3f) &&
          (ctrls.reserved10_11 == 0x3) &&
          (ctrls.reserved13_14 == 0x3) &&
          (ctrls.reserved16_17 == 0x3) &&
          (ctrls.reserved25_31 == 0x0);

        if (!is_safe)
          panic("SVA: Disallowed VMCS secondary processor-based VM-exec "
              "controls setting.\n");

        return writevmcs_unchecked(field, data);
      }
    case VMCS_VM_ENTRY_CTRLS:
      {
        /* Cast data field to bitfield struct */
        struct vmcs_vm_entry_ctrls ctrls;
        uint32_t data_lower32 = (uint32_t) data;
        uint32_t *ctrls_u32 = (uint32_t *) &ctrls;
        *ctrls_u32 = data_lower32;

        /* Check bit settings */
        unsigned char is_safe =
          /*
           * We do not support SMM (either on the host or in VMs).
           *
           * Intel requires that both of these controls be set to 0 for any
           * VM entry from outside SMM.
           */
          !ctrls.entry_to_smm &&
          !ctrls.deact_dual_mon_treatment &&

          /*
           * We currently don't allow guests to change any MSRs (or have
           * their values changed for them by the hypervisor) from whatever
           * they are set to on the host.
           *
           * (Note: the FS_BASE and GS_BASE MSRs are an exception to this
           * because segment bases are handled through separate VMCS fields.)
           *
           * We will probably need to add support for saving/loading MSRs on
           * VM entry/exit when we port BHyVe to SVA, but for now we don't
           * have any need for it.
           *
           * Note in particular that support for loading IA32_EFER on VM
           * entry will be necessary to support guests running in anything
           * other than 64-bit mode.
           */
          !ctrls.load_ia32_perf_global_ctrl &&
          !ctrls.load_ia32_pat &&
          !ctrls.load_ia32_efer &&
          !ctrls.load_ia32_bndcfgs &&

          /*
           * Enforce reserved bits to ensure safe defaults on future
           * processors with features SVA doesn't support.
           */
          (ctrls.reserved0_1 == 0x3) &&
          (ctrls.reserved3_8 == 0x3f) &&
          ctrls.reserved12 &&
          (ctrls.reserved18_31 == 0x0);

        if (!is_safe)
          panic("SVA: Disallowed VMCS secondary processor-based VM-exec "
              "controls setting.\n");

        return writevmcs_unchecked(field, data);
      }

    /*
     * These VMCS controls are safe to write unconditionally.
     */
    case VMCS_VM_ENTRY_INTERRUPT_INFO_FIELD:
    case VMCS_EXCEPTION_BITMAP:
    case VMCS_GUEST_RIP:
    case VMCS_GUEST_RSP:
    case VMCS_GUEST_RFLAGS:
    case VMCS_GUEST_CR0:
    case VMCS_GUEST_CR4:
    case VMCS_CR0_GUESTHOST_MASK:
    case VMCS_CR4_GUESTHOST_MASK:
    case VMCS_CR0_READ_SHADOW:
    case VMCS_CR4_READ_SHADOW:
    case VMCS_GUEST_DR7:
    case VMCS_GUEST_IA32_DEBUGCTL:
    case VMCS_GUEST_CR3:
    case VMCS_GUEST_PDPTE0:
    case VMCS_GUEST_PDPTE1:
    case VMCS_GUEST_PDPTE2:
    case VMCS_GUEST_PDPTE3:
    case VMCS_GUEST_IA32_SYSENTER_CS:
    case VMCS_GUEST_IA32_SYSENTER_ESP:
    case VMCS_GUEST_IA32_SYSENTER_EIP:
    case VMCS_GUEST_CS_SEL:
    case VMCS_GUEST_CS_BASE:
    case VMCS_GUEST_CS_LIMIT:
    case VMCS_GUEST_CS_ACCESS_RIGHTS:
    case VMCS_GUEST_SS_SEL:
    case VMCS_GUEST_SS_BASE:
    case VMCS_GUEST_SS_LIMIT:
    case VMCS_GUEST_SS_ACCESS_RIGHTS:
    case VMCS_GUEST_DS_SEL:
    case VMCS_GUEST_DS_BASE:
    case VMCS_GUEST_DS_LIMIT:
    case VMCS_GUEST_DS_ACCESS_RIGHTS:
    case VMCS_GUEST_ES_SEL:
    case VMCS_GUEST_ES_BASE:
    case VMCS_GUEST_ES_LIMIT:
    case VMCS_GUEST_ES_ACCESS_RIGHTS:
    case VMCS_GUEST_FS_SEL:
    case VMCS_GUEST_FS_BASE:
    case VMCS_GUEST_FS_LIMIT:
    case VMCS_GUEST_FS_ACCESS_RIGHTS:
    case VMCS_GUEST_GS_SEL:
    case VMCS_GUEST_GS_BASE:
    case VMCS_GUEST_GS_LIMIT:
    case VMCS_GUEST_GS_ACCESS_RIGHTS:
    case VMCS_GUEST_TR_SEL:
    case VMCS_GUEST_TR_BASE:
    case VMCS_GUEST_TR_LIMIT:
    case VMCS_GUEST_TR_ACCESS_RIGHTS:
    case VMCS_GUEST_GDTR_BASE:
    case VMCS_GUEST_GDTR_LIMIT:
    case VMCS_GUEST_IDTR_BASE:
    case VMCS_GUEST_IDTR_LIMIT:
    case VMCS_GUEST_LDTR_SEL:
    case VMCS_GUEST_LDTR_BASE:
    case VMCS_GUEST_LDTR_LIMIT:
    case VMCS_GUEST_LDTR_ACCESS_RIGHTS:
    case VMCS_GUEST_ACTIVITY_STATE:
    case VMCS_GUEST_INTERRUPTIBILITY_STATE:
    case VMCS_GUEST_PENDING_DBG_EXCEPTIONS:
      return writevmcs_unchecked(field, data);

    default:
      printf("SVA: Attempted write to VMCS field: 0x%lx (",
          field);
      print_vmcs_field_name(field);
      printf("); value = 0x%lx\n", data);
      panic("SVA: Disallowed write to unrecognized VMCS field.\n");

      /* Unreachable code to silence compiler warning */
      return -1;
  }
}

/*
 * Function: writevmcs_unchecked()
 *
 * Description:
 *  A local helper that directly performs a VMCS field write on the hardware.
 *  No checks are performed.
 *
 *  To be used internally by SVA when it is known that a write is safe (e.g.,
 *  by writevmcs_checked() after it has vetted the write).
 *
 * Preconditions:
 *  Same as writevmcs_checked(), plus:
 *
 *  - The write must not compromise SVA's security guarantees.
 */
static inline int
writevmcs_unchecked(enum sva_vmcs_field field, uint64_t data) {
  uint64_t rflags;
  asm __volatile__ (
      "vmwrite %%rax, %%rbx\n"
      "pushfq\n"
      "popq %0\n"
      : "=r" (rflags)
      : "a" (data), "b" (field)
      : "cc"
      );
  /* Confirm that the operation succeeded. */
  if (query_vmx_result(rflags) == VM_SUCCEED) {
    /* Return success. */
    return 0;
  } else {
    DBGPRNT(("Error: failed to write VMCS field.\n"));

    /* Return failure. */
    return -1;
  }
}<|MERGE_RESOLUTION|>--- conflicted
+++ resolved
@@ -513,16 +513,10 @@
    * ever set VMCS_ALLOC_SIZE to something different, this code will need to
    * be restructured.
    */
-<<<<<<< HEAD
   if ( usevmx ) {
-	  /* FIXME: use a proper assertion */
-	  if (VMCS_ALLOC_SIZE != X86_PAGE_SIZE)
-		  panic("VMCS_ALLOC_SIZE is not the same as X86_PAGE_SIZE!\n");
-  }
-=======
-  SVA_ASSERT(VMCS_ALLOC_SIZE == X86_PAGE_SIZE,
-      "SVA: error: VMCS_ALLOC_SIZE is not the same as X86_PAGE_SIZE!\n");
->>>>>>> e7767a52
+	  SVA_ASSERT(VMCS_ALLOC_SIZE == X86_PAGE_SIZE,
+				 "SVA: error: VMCS_ALLOC_SIZE is not the same as X86_PAGE_SIZE!\n");
+  }
 
   /* Set the "enable VMX" bit in CR4. This enables VMX operation, allowing us
    * to enter VMX operation by executing the VMXON instruction. Once we have
