/*===- mmu.c - SVA Execution Engine  =-------------------------------------===
 * 
 *                        Secure Virtual Architecture
 *
 * This file was developed by the LLVM research group and is distributed under
 * the University of Illinois Open Source License. See LICENSE.TXT for details.
 * 
 *===----------------------------------------------------------------------===
 *
 * Note: We try to use the term "frame" to refer to a page of physical memory
 *       and a "page" to refer to the virtual addresses mapped to the page of
 *       physical memory.
 *
 *===----------------------------------------------------------------------===
 */

#include <string.h>

#include <sys/types.h>

#include "sva/callbacks.h"
#include "sva/config.h"
#include "sva/mmu.h"
#include "sva/mmu_intrinsics.h"
#include "sva/x86.h"
#include "sva/state.h"
#include "sva/util.h"

/* 
 * Defines for #if #endif blocks for commenting out lines of code
 */
/* Used to denote unimplemented code */
#define NOT_YET_IMPLEMENTED 0   

/* Used to denote obsolete code that hasn't been deleted yet */
#define OBSOLETE            0   

/* Define whether to enable DEBUG blocks #if statements */
#define DEBUG               0

/* Define whether or not the mmu_init code assumes virtual addresses */
#define USE_VIRT            0

/*
 *****************************************************************************
 * Function prototype declarations.
 *****************************************************************************
 */

/* 
 * Function prototypes for finding the virtual address of page table components
 */
static inline page_entry_t * get_pgeVaddr (uintptr_t vaddr);
static inline pml4e_t * get_pml4eVaddr (unsigned char * cr3, uintptr_t vaddr);
static inline pdpte_t * get_pdpteVaddr (pml4e_t * pml4e, uintptr_t vaddr);
static inline pde_t * get_pdeVaddr (pdpte_t * pdpte, uintptr_t vaddr);
static inline pte_t * get_pteVaddr (pde_t * pde, uintptr_t vaddr);

/*
 * Function prototypes for returning the physical address of page table pages.
 */
static inline uintptr_t get_pml4ePaddr (unsigned char * cr3, uintptr_t vaddr);
static inline uintptr_t get_pdptePaddr (pml4e_t * pml4e, uintptr_t vaddr);
static inline uintptr_t get_pdePaddr (pdpte_t * pdpte, uintptr_t vaddr);
static inline uintptr_t get_ptePaddr (pde_t * pde, uintptr_t vaddr);

/*
 * SVA direct mapping related functions
 */
static inline uintptr_t getPhysicalAddrKDMAP (void * v);
static inline uintptr_t getPhysicalAddrSVADMAP (void * v);

/*
 * Mapping update function prototypes.
 */
static inline void __update_mapping (pte_t * pageEntryPtr, page_entry_t val);

/*
 *****************************************************************************
 * Define paging structures and related constants local to this source file
 *****************************************************************************
 */

/* Flags whether the MMU has been initialized */
static unsigned char mmuIsInitialized = 0;

/*
 * Struct: PTInfo
 *
 * Description:
 *  This structure contains information on pages fetched from the OS that are
 *  used for page table pages that the SVA VM creates for its own purposes
 *  (e.g., secure memory).
 */
struct PTInfo {
  /* Virtual address of page provided by the OS */
  unsigned char * vosaddr;

  /* Physical address to which the virtual address is mapped. */
  uintptr_t paddr;

  /* Number of uses in this page table page */
  unsigned short uses;

  /* Flags whether this entry is used */
  unsigned char valid;
};


/*
 * Structure: PTPages
 *
 * Description:
 *  This table records information on pages fetched from the operating system
 *  that the SVA VM will use for its own purposes.
 */
struct PTInfo PTPages[1024] __attribute__ ((section ("svamem")));

/* Array describing the physical pages */
/* The index is the physical page number */
page_desc_t page_desc[numPageDescEntries];

/*
 * Description:
 *  Given a page table entry value, return the page description associate with
 *  the frame being addressed in the mapping.
 *
 * Inputs:
 *  mapping: the mapping with the physical address of the referenced frame
 *
 * Return:
 *  Pointer to the page_desc for this frame
 */
page_desc_t * getPageDescPtr(unsigned long mapping) {
  unsigned long frameIndex = (mapping & PG_FRAME) / pageSize;
  if (frameIndex >= numPageDescEntries)
    panic ("SVA: getPageDescPtr: %lx %lx\n", frameIndex, numPageDescEntries);
  return page_desc + frameIndex;
}

void
printPageType (unsigned char * p) {
  printf ("SVA: page type: %p: %x\n", p, getPageDescPtr(getPhysicalAddr(p))->type);
  return;
}


/*
 * Function: init_mmu
 *
 * Description:
 *  Initialize MMU data structures.
 */
void 
init_mmu () {
  /* Initialize the page descriptor array */
  memset (page_desc, 0, sizeof (struct page_desc_t) * numPageDescEntries);
  return;
}



/*
 *****************************************************************************
 * Define helper functions for MMU operations
 *****************************************************************************
 */

/* Functions for aiding in declare and updating of page tables */

/*
 * Function: page_entry_store
 *
 * Description:
 *  This function takes a pointer to a page table entry and updates its value
 *  to the new value provided.
 *
 * Assumptions: 
 *  - This function assumes that write protection is enabled in CR0 (WP bit set
 *    to 1). 
 *
 * Inputs:
 *  *page_entry -: A pointer to the page entry to store the new value to, a
 *                 valid VA for accessing the page_entry.
 *  newVal      -: The new value to store, including the address of the
 *                 referenced page.
 *
 * Side Effect:
 *  - This function enables system wide write protection in CR0. 
 *    
 *
 */
static inline void
page_entry_store (unsigned long *page_entry, page_entry_t newVal) {
  uint64_t tsc_tmp; 
  if(tsc_read_enable_sva)
     tsc_tmp = sva_read_tsc();

#ifdef SVA_DMAP
  uintptr_t phys;
  uintptr_t* page_entry_svadm;
  page_desc_t * pgDescPtr; 

  phys = getPhysicalAddr(page_entry);
  page_entry_svadm = (uintptr_t*)getVirtualSVADMAP(phys);  
  pgDescPtr = getPageDescPtr(phys);

  if(pgDescPtr->dmap)
  {
	newVal |= PG_RW;
  }

    
  /* Write the new value to the page_entry */
  *page_entry_svadm = newVal;

#else
  /* Disable page protection so we can write to the referencing table entry */
  unprotect_paging();
  
  /* Write the new value to the page_entry */
  *page_entry = newVal;

  /* Reenable page protection */
  protect_paging();    
#endif

    record_tsc(page_entry_store_api, ((uint64_t) sva_read_tsc() - tsc_tmp));
}

/*
 *****************************************************************************
 * Page table page index and entry lookups 
 *****************************************************************************
 */

/*
 * Function: pt_update_is_valid()
 *
 * Description:
 *  This function assesses a potential page table update for a valid mapping.
 *
 *  NOTE: This function assumes that the page being mapped in has already been
 *  declared and has its intial page metadata captured as defined in the
 *  initial mapping of the page.
 *
 * Inputs:
 *  *page_entry  - VA pointer to the page entry being modified
 *  newVal       - Representes the new value to write including the reference
 *                 to the underlying mapping.
 *
 * Return:
 *  0  - The update is not valid and should not be performed.
 *  1  - The update is valid but should disable write access.
 *  2  - The update is valid and can be performed.
 */
static inline unsigned char
pt_update_is_valid (page_entry_t *page_entry, page_entry_t newVal) {
  /* Collect associated information for the existing mapping */
  unsigned long origPA = *page_entry & PG_FRAME;
  unsigned long origFrame = origPA >> PAGESHIFT;
  uintptr_t origVA = (uintptr_t) getVirtual(origPA);
  page_desc_t *origPG = &page_desc[origFrame];

  /* Get associated information for the new page being mapped */
  unsigned long newPA = newVal & PG_FRAME;
  unsigned long newFrame = newPA >> PAGESHIFT;
  uintptr_t newVA = (uintptr_t) getVirtual(newPA);
  page_desc_t *newPG = &page_desc[newFrame];

  /* Get the page table page descriptor. The page_entry is the viratu */
  uintptr_t ptePAddr = getPhysicalAddr (page_entry);
  page_desc_t *ptePG = getPageDescPtr(ptePAddr);

  /* Return value */
  unsigned char retValue = 2;

  /*
   * If MMU checks are disabled, allow the page table entry to be modified.
   */
  if (disableMMUChecks)
    return retValue;

  /*
   * Determine if the page table pointer is within the direct map.  If not,
   * then it's an error.
   *
   * TODO: This check can cause a panic because the SVA VM does not set
   *       up the direct map before starting the kernel.  As a result, we get
   *       page table addresses that don't fall into the direct map.
   */
  SVA_NOOP_ASSERT (isDirectMap (page_entry), "SVA: MMU: Not direct map\n");

  /*
   * Verify that we're not trying to modify the PML4E entry that controls the
   * ghost address space.
   */
  if (vg) {
    if ((ptePG->type == PG_L4) && ((ptePAddr & PG_FRAME) == secmemOffset)) {
      panic ("SVA: MMU: Trying to modify ghost memory pml4e!\n");
    }
  }

  /*
   * Verify that we're not modifying any of the page tables that control
   * the ghost virtual address space.  Ensuring that the page that we're
   * writing into isn't a ghost page table (along with the previous check)
   * should suffice.
   */
  if (vg) {
    SVA_ASSERT (!isGhostPTP(ptePG), "SVA: MMU: Kernel modifying ghost memory!\n");
  }

  /*
   * Add check that the direct map is not being modified.
   */
  if ((PG_DML1 <= ptePG->type) && (ptePG->type <= PG_DML4)) {
    panic ("SVA: MMU: Modifying direct map!\n");
  }

  /* 
   * If we aren't mapping a new page then we can skip several checks, and in
   * some cases we must, otherwise, the checks will fail. For example if this
   * is a mapping in a page table page then we allow a zero mapping. 
   */
  if (newVal & PG_V) {
    /*
     * If the new mapping references a secure memory page, then silently
     * ignore the request.  This reduces porting effort because the kernel
     * can try to map a ghost page, and the mapping will just never happen.
     */
    if (vg && isGhostPG(newPG)) {
      return 0;
    }

    /* If the new mapping references a secure memory page fail */
    if (vg) SVA_ASSERT (!isGhostPTP(newPG), "MMU: Kernel mapping a ghost PTP");

    /* If the mapping is to an SVA page then fail */
    SVA_ASSERT (!isSVAPg(newPG), "Kernel attempted to map an SVA page");

    /*
     * New mappings to code pages are permitted as long as they are either
     * for user-space pages or do not permit write access.
     */
    if (isCodePg (newPG)) {
      if ((newVal & (PG_RW | PG_U)) == (PG_RW)) {
        panic ("SVA: Making kernel code writeable: %lx %lx\n", newVA, newVal);
      }
    }

    /* 
     * If the new page is a page table page, then we verify some page table
     * page specific checks. 
     */
    if (isPTP(newPG)) {
      /* 
       * If we have a page table page being mapped in and it currently
       * has a mapping to it, then we verify that the new VA from the new
       * mapping matches the existing currently mapped VA.   
       *
       * This guarantees that we each page table page (and the translations
       * within it) maps a singular region of the address space.
       *
       * Otherwise, this is the first mapping of the page, and we should record
       * in what virtual address it is being placed.
       */
#if 0
      if (pgRefCount(newPG) > 1) {
        if (newPG->pgVaddr != page_entry) {
          panic ("SVA: PG: %lx %lx: type=%x\n", newPG->pgVaddr, page_entry, newPG->type);
        }
        SVA_ASSERT (newPG->pgVaddr == page_entry, "MMU: Map PTP to second VA");
      } else {
        newPG->pgVaddr = page_entry;
      }
#endif
    }

    /*
     * Verify that that the mapping matches the correct type of page
     * allowed to be mapped into this page table. Verify that the new
     * PTP is of the correct type given the page level of the page
     * entry. 
     */
    switch (ptePG->type) {
      case PG_L1:
        if (!isFramePg(newPG)) {
          /* If it is a ghost frame, stop with an error */
          if (vg && isGhostPG (newPG)) panic ("SVA: MMU: Mapping ghost page!\n");

          /*
           * If it is a page table page, just ensure that it is not writeable.
           * The kernel may be modifying the direct map, and we will permit
           * that as long as it doesn't make page tables writeable.
           *
           * Note: The SVA VM really should have its own direct map that the
           *       kernel cannot use or modify, but that is too much work, so
           *       we make this compromise.
           */
          if ((newPG->type >= PG_L1) && (newPG->type <= PG_L4)) {
            retValue = 1;
          } else {
            panic ("SVA: MMU: Map bad page type into L1: %x\n", newPG->type);
          }
        }

        break;

      case PG_L2:
        if (newVal & PG_PS) {
          if (!isFramePg(newPG)) {
            /* If it is a ghost frame, stop with an error */
            if (vg && isGhostPG (newPG)) panic ("SVA: MMU: Mapping ghost page!\n");

            /*
             * If it is a page table page, just ensure that it is not writeable.
             * The kernel may be modifying the direct map, and we will permit
             * that as long as it doesn't make page tables writeable.
             *
             * Note: The SVA VM really should have its own direct map that the
             *       kernel cannot use or modify, but that is too much work, so
             *       we make this compromise.
             */
            if ((newPG->type >= PG_L1) && (newPG->type <= PG_L4)) {
              retValue = 1;
            } else {
              panic ("SVA: MMU: Map bad page type into L2: %x\n", newPG->type);
            }
          }
        } else {
          SVA_ASSERT (isL1Pg(newPG), "MMU: Mapping non-L1 page into L2.");
        }
        break;

      case PG_L3:
        if (newVal & PG_PS) {
          if (!isFramePg(newPG)) {
            /* If it is a ghost frame, stop with an error */
            if (vg && isGhostPG (newPG)) panic ("SVA: MMU: Mapping ghost page!\n");

            /*
             * If it is a page table page, just ensure that it is not writeable.
             * The kernel may be modifying the direct map, and we will permit
             * that as long as it doesn't make page tables writeable.
             *
             * Note: The SVA VM really should have its own direct map that the
             *       kernel cannot use or modify, but that is too much work, so
             *       we make this compromise.
             */
            if ((newPG->type >= PG_L1) && (newPG->type <= PG_L4)) {
              retValue = 1;
            } else {
              panic ("SVA: MMU: Map bad page type into L2: %x\n", newPG->type);
            }
          }
        } else {
          SVA_ASSERT (isL2Pg(newPG), "MMU: Mapping non-L2 page into L3.");
        }
        break;

      case PG_L4:
        /* 
         * FreeBSD inserts a self mapping into the pml4, therefore it is
         * valid to map in an L4 page into the L4.
         *
         * TODO: Consider the security implications of allowing an L4 to map
         *       an L4.
         */
        SVA_ASSERT (isL3Pg(newPG) || isL4Pg(newPG), 
                    "MMU: Mapping non-L3/L4 page into L4.");
        break;

      default:
        break;
    }
  }

  if(isCodePg (newPG)) {
    retValue = 1;
  }

  /*
   * If the new mapping is set for user access, but the VA being used is to
   * kernel space, fail. Also capture in this check is if the new mapping is
   * set for super user access, but the VA being used is to user space, fail.
   *
   * 3 things to assess for matches: 
   *  - U/S Flag of new mapping
   *  - Type of the new mapping frame
   *  - Type of the PTE frame
   * 
   * Ensures the new mapping U/S flag matches the PT page frame type and the
   * mapped in frame's page type, as well as no mapping kernel code pages
   * into userspace.
   */
  
  /* 
   * If the original PA is not equivalent to the new PA then we are creating
   * an entirely new mapping, thus make sure that this is a valid new page
   * reference. Also verify that the reference counts to the old page are
   * sane, i.e., there is at least a current count of 1 to it. 
   */
  if (origPA != newPA) {
    /* 
     * If the old mapping was to a code page then we know we shouldn't be
     * pointing this entry to another code page, thus fail.
     */
    if (isCodePg (origPG)) {
      SVA_ASSERT ((*page_entry & PG_U),
                  "Kernel attempting to modify code page mapping");
    }
  }

  return retValue;
}

/*
 * Function: updateNewPageData
 *
 * Description: 
 *  This function is called whenever we are inserting a new mapping into a page
 *  entry. The goal is to manage any SVA page data that needs to be set for
 *  tracking the new mapping with the existing page data. This is essential to
 *  enable the MMU verification checks.
 *
 * Inputs:
 *  mapping - The new mapping to be inserted in x86_64 page table format.
 */
static inline void
updateNewPageData(page_entry_t mapping) {
  uintptr_t newPA = mapping & PG_FRAME;
  unsigned long newFrame = newPA >> PAGESHIFT;
  uintptr_t newVA = (uintptr_t) getVirtual(newPA);
  page_desc_t *newPG = getPageDescPtr(mapping);

  /*
   * If the new mapping is valid, update the counts for it.
   */
  if (mapping & PG_V) {
#if 0
    /*
     * If the new page is to a page table page and this is the first reference
     * to the page, we need to set the VA mapping this page so that the
     * verification routine can enforce that this page is only mapped
     * to a single VA. Note that if we have gotten here, we know that
     * we currently do not have a mapping to this page already, which
     * means this is the first mapping to the page. 
     */
    if (isPTP(newPG)) {
      newPG->pgVaddr = newVA;
    }
#endif

    /* 
     * Update the reference count for the new page frame. Check that we aren't
     * overflowing the counter.
     */
    SVA_ASSERT (pgRefCount(newPG) < ((1u << 13) - 1), 
                "MMU: overflow for the mapping count");
    newPG->count++;

    /* 
     * Set the VA of this entry if it is the first mapping to a page
     * table page.
     */
  }

  return;
}

/*
 * Function: updateOrigPageData
 *
 * Description:
 *  This function updates the metadata for a page that is being removed from
 *  the mapping. 
 * 
 * Inputs:
 *  mapping - An x86_64 page table entry describing the old mapping of the page
 */
static inline void
updateOrigPageData(page_entry_t mapping) {
  uintptr_t origPA = mapping & PG_FRAME; 
  unsigned long origFrame = origPA >> PAGESHIFT;
  page_desc_t *origPG = &page_desc[origFrame];

  /* 
   * Only decrement the mapping count if the page has an existing valid
   * mapping.  Ensure that we don't drop the reference count below zero.
   */
  if ((mapping & PG_V) && (origPG->count)) {
    --(origPG->count);
    if(origPG->count == 1)
    {
	invltlb_all();
    }
  }

  return;
}

/*
 * Function: __do_mmu_update
 *
 * Description:
 *  If the update has been validated, this function manages metadata by
 *  updating the internal SVA reference counts for pages and then performs the
 *  actual update. 
 *
 * Inputs: 
 *  *page_entry  - VA pointer to the page entry being modified 
 *  newVal       - Representes the mapping to insert into the page_entry
 */
static inline void
__do_mmu_update (pte_t * pteptr, page_entry_t mapping) {
  uintptr_t origPA = *pteptr & PG_FRAME;
  uintptr_t newPA = mapping & PG_FRAME;

  /*
   * If we have a new mapping as opposed to just changing the flags of an
   * existing mapping, then update the SVA meta data for the pages. We know
   * that we have passed the validation checks so these updates have been
   * vetted.
   */
  if (newPA != origPA) {
    updateOrigPageData(*pteptr);
    updateNewPageData(mapping);
  } else if ((*pteptr & PG_V) && ((mapping & PG_V) == 0)) {
    /*
     * If the old mapping is marked valid but the new mapping is not, then
     * decrement the reference count of the old page.
     */
    updateOrigPageData(*pteptr);
  } else if (((*pteptr & PG_V) == 0) && (mapping & PG_V)) {
    /*
     * Contrariwise, if the old mapping is invalid but the new mapping is valid,
     * then increment the reference count of the new page.
     */
    updateNewPageData(mapping);
  }

  /* Perform the actual write to into the page table entry */
  page_entry_store ((page_entry_t *) pteptr, mapping);
  return;
}

/*
 * Function: initDeclaredPage
 *
 * Description:
 *  This function zeros out the physical page pointed to by frameAddr and
 *  changes the permissions of the page in the direct map to read-only.
 *  This function is agnostic as to which level page table entry we are
 *  modifying because the format of the entry is the same in all cases. 
 *
 * Assumption: This function should only be called by a declare intrinsic.
 *      Otherwise it has side effects that may break the system.
 *
 * Inputs:
 *  frameAddr: represents the physical address of this frame
 *
 *  *page_entry: A pointer to a page table entry that will be used to
 *      initialize the mapping to this newly created page as read only. Note
 *      that the address of the page_entry must be a virtually accessible
 *      address.
 */
static inline void 
initDeclaredPage (unsigned long frameAddr) {
  /*
   * Get the direct map virtual address of the physical address.
   */
  unsigned char * vaddr = getVirtual (frameAddr);

  /*
   * Initialize the contents of the page to zero.  This will ensure that no
   * existing page translations which have not been vetted exist within the
   * page.
   */
  memset (vaddr, 0, X86_PAGE_SIZE);

  /*
   * Get a pointer to the page table entry that maps the physical page into the
   * direct map.
   */
  page_entry_t * page_entry = get_pgeVaddr ((uintptr_t)vaddr);
  if (page_entry) {
    /*
     * Make the direct map entry for the page read-only to ensure that the OS
     * goes through SVA to make page table changes.  Also be sure to flush the
     * TLBs for the direct map address to ensure that it's made read-only
     * right away.
     */
    if (((*page_entry) & PG_PS) == 0) {
      page_entry_store (page_entry, setMappingReadOnly(*page_entry));
      sva_mm_flush_tlb (vaddr);
    }
  }

  return;
}

/*
 * Function: __update_mapping
 *
 * Description:
 *  Mapping update function that is agnostic to the level of page table. Most
 *  of the verification code is consistent regardless of which level page
 *  update we are doing. 
 *
 * Inputs:
 *  - pageEntryPtr : reference to the page table entry to insert the mapping
 *      into
 *  - val : new entry value
 */
static inline void
__update_mapping (pte_t * pageEntryPtr, page_entry_t val) {
  /* 
   * If the given page update is valid then store the new value to the page
   * table entry, else raise an error.
   */
  switch (pt_update_is_valid((page_entry_t *) pageEntryPtr, val)) {
    case 1:
      val = setMappingReadOnly (val);
      __do_mmu_update ((page_entry_t *) pageEntryPtr, val);
      break;

    case 2:
      __do_mmu_update ((page_entry_t *) pageEntryPtr, val);
      break;

    case 0:
      /* Silently ignore the request */
      return;

    default:
      panic("##### SVA invalid page update!!!\n");
  }

  return;
}

/* Functions for finding the virtual address of page table components */

/* 
 * Function: get_pgeVaddr
 *
 * Description:
 *  This function does page walk to find the entry controlling access to the
 *  specified address. The function takes into consideration the potential use
 *  of larger page sizes.
 * 
 * Inputs:
 *  vaddr - Virtual Address to find entry for
 *
 * Return value:
 *  0 - There is no mapping for this virtual address.
 *  Otherwise, a pointer to the PTE that controls the mapping of this virtual
 *  address is returned.
 */
static inline page_entry_t * 
get_pgeVaddr (uintptr_t vaddr) {
  /* Pointer to the page table entry for the virtual address */
  page_entry_t *pge = 0;

  /* Get the base of the pml4 to traverse */
  uintptr_t cr3 = (uintptr_t) get_pagetable();
  if ((cr3 & 0xfffffffffffff000u) == 0)
    return 0;

  /* Get the VA of the pml4e for this vaddr */
  pml4e_t *pml4e = get_pml4eVaddr ((unsigned char *)cr3, vaddr);

  if (*pml4e & PG_V) {
    /* Get the VA of the pdpte for this vaddr */
    pdpte_t *pdpte = get_pdpteVaddr (pml4e, vaddr);
    if (*pdpte & PG_V) {
      /* 
       * The PDPE can be configurd in large page mode. If it is then we have the
       * entry corresponding to the given vaddr If not then we go deeper in the
       * page walk.
       */
      if (*pdpte & PG_PS) {
        pge = pdpte;
      } else {
        /* Get the pde associated with this vaddr */
        pde_t *pde = get_pdeVaddr (pdpte, vaddr);
        if (*pde & PG_V) {
          /* 
           * As is the case with the pdpte, if the pde is configured for large
           * page size then we have the corresponding entry. Otherwise we need
           * to traverse one more level, which is the last. 
           */
          if (*pde & PG_PS) {
            pge = pde;
          } else {
            pge = get_pteVaddr (pde, vaddr);
          }
        }
      }
    }
  }

  /* Return the entry corresponding to this vaddr */
  return pge;
}

static inline pml4e_t *
get_pml4eVaddr (unsigned char * cr3, uintptr_t vaddr) {
  /* Offset into the page table */
  uintptr_t offset = (vaddr >> (39 - 3)) & vmask;
  return (pml4e_t *) getVirtual (((uintptr_t)cr3) | offset);
}

static inline pdpte_t *
get_pdpteVaddr (pml4e_t * pml4e, uintptr_t vaddr) {
  uintptr_t base   = (*pml4e) & 0x000ffffffffff000u;
  uintptr_t offset = (vaddr >> (30 - 3)) & vmask;
  return (pdpte_t *) getVirtual (base | offset);
}

static inline pde_t *
get_pdeVaddr (pdpte_t * pdpte, uintptr_t vaddr) {
  uintptr_t base   = (*pdpte) & 0x000ffffffffff000u;
  uintptr_t offset = (vaddr >> (21 - 3)) & vmask;
  return (pde_t *) getVirtual (base | offset);
}

static inline pte_t *
get_pteVaddr (pde_t * pde, uintptr_t vaddr) {
  uintptr_t base   = (*pde) & 0x000ffffffffff000u;
  uintptr_t offset = (vaddr >> (12 - 3)) & vmask;
  return (pte_t *) getVirtual (base | offset);
}

/*
 * Functions for returing the physical address of page table pages.
 */
static inline uintptr_t
get_pml4ePaddr (unsigned char * cr3, uintptr_t vaddr) {
  /* Offset into the page table */
  uintptr_t offset = ((vaddr >> 39) << 3) & vmask;
  return (((uintptr_t)cr3) | offset);
}

static inline uintptr_t
get_pdptePaddr (pml4e_t * pml4e, uintptr_t vaddr) {
  uintptr_t offset = ((vaddr  >> 30) << 3) & vmask;
  return ((*pml4e & 0x000ffffffffff000u) | offset);
}

static inline uintptr_t
get_pdePaddr (pdpte_t * pdpte, uintptr_t vaddr) {
  uintptr_t offset = ((vaddr  >> 21) << 3) & vmask;
  return ((*pdpte & 0x000ffffffffff000u) | offset);
}

static inline uintptr_t
get_ptePaddr (pde_t * pde, uintptr_t vaddr) {
  uintptr_t offset = ((vaddr >> 12) << 3) & vmask;
  return ((*pde & 0x000ffffffffff000u) | offset);
}

/* Functions for querying information about a page table entry */
static inline unsigned char
isPresent (uintptr_t * pte) {
  return (*pte & 0x1u) ? 1u : 0u;
}

/*
 * Function: getPhysicalAddrDMAP()
 *
 * Description:
 *  Find the physical page number of the specified virtual address based on kernel direct mapping.
 */

static inline uintptr_t
getPhysicalAddrKDMAP (void * v) {
 return  ((uintptr_t) v & ~0xfffffe0000000000u);
}



/*
 * Function: getPhysicalAddrSVADMAP()
 *
 * Description:
 *  Find the physical page number of the specified virtual address based on SVA direct mapping.
 */

static inline uintptr_t
getPhysicalAddrSVADMAP (void * v) {
 return  ((uintptr_t) v & ~SVADMAPSTART);
}

/*
 * Function: getPhysicalAddr()
 *
 * Description:
 *  Find the physical page number of the specified virtual address.
 */
uintptr_t
getPhysicalAddr (void * v) {

  if (((uintptr_t) v >= 0xfffffe0000000000u) && ((uintptr_t) v < 0xffffff0000000000u))
       return getPhysicalAddrKDMAP(v);

  /* Mask to get the proper number of bits from the virtual address */
  static const uintptr_t vmask = 0x0000000000000fffu;

  /* Virtual address to convert */
  uintptr_t vaddr  = ((uintptr_t) v);

  /* Offset into the page table */
  uintptr_t offset = 0;

  /*
   * Get the currently active page table.
   */
  unsigned char * cr3 = get_pagetable();

  /*
   * Get the address of the PML4e.
   */
  pml4e_t * pml4e = get_pml4eVaddr (cr3, vaddr);

  /*
   * Use the PML4E to get the address of the PDPTE.
   */
  pdpte_t * pdpte = get_pdpteVaddr (pml4e, vaddr);

  /*
   * Determine if the PDPTE has the PS flag set.  If so, then it's pointing to
   * a 1 GB page; return the physical address of that page.
   */
  if ((*pdpte) & PTE_PS) {
    //return (*pdpte & 0x000fffffffffffffu) >> 30;
    return (*pdpte & 0x000fffffc0000000u) + (vaddr & 0x3fffffffu);
  }

  /*
   * Find the page directory entry table from the PDPTE value.
   */
  pde_t * pde = get_pdeVaddr (pdpte, vaddr);

  /*
   * Determine if the PDE has the PS flag set.  If so, then it's pointing to a
   * 2 MB page; return the physical address of that page.
   */
  if ((*pde) & PTE_PS) {
    return (*pde & 0x000fffffffe00000u) + (vaddr & 0x1fffffu);
  }

  /*
   * Find the PTE pointed to by this PDE.
   */
  pte_t * pte = get_pteVaddr (pde, vaddr);

  /*
   * Compute the physical address.
   */
  offset = vaddr & vmask;
  uintptr_t paddr = (*pte & 0x000ffffffffff000u) + offset;
  return paddr;
}

/* Cache of page table pages */
extern unsigned char
SVAPTPages[1024][X86_PAGE_SIZE] __attribute__ ((section ("svamem")));

/*
 * Function: allocPTPage()
 *
 * Description:
 *  This function allocates a page table page, initializes it, and returns it
 *  to the caller.
 */
static unsigned int
allocPTPage (void) {
  /* Index into the page table information array */
  unsigned int ptindex;

  /* Pointer to newly allocated memory */
  unsigned char * p;

  /*
   * Find an empty page table array entry to record information about this page
   * table page.  Note that we're a multi-processor system, so use an atomic to
   * keep things valid.
   *
   * Note that we leave the first entry reserved.  This permits us to use a
   * zero index to denote an invalid index.
   */
  for (ptindex = 1; ptindex < 1024; ++ptindex) {
    if (__sync_bool_compare_and_swap (&(PTPages[ptindex].valid), 0, 1)) {
      break;
    }
  }
  if (ptindex == 1024)
    panic ("SVA: allocPTPage: No more table space!\n");

  /*
   * Ask the system software for a page of memory.
   */
  if ((p = SVAPTPages[ptindex]) != 0) {
    /*
     * Initialize the memory.
     */
    memset (p, 0, X86_PAGE_SIZE);

    /*
     * Record the information about the page in the page table page array.
     * We'll need the virtual address by which the system software knows the
     * page as well as the physical address so that the SVA VM can unmap it
     * later.
     */
    PTPages[ptindex].vosaddr = p;
    PTPages[ptindex].paddr   = getPhysicalAddr (p);

    /*
     * Return the index in the table.
     */
    return ptindex;
  }

  /*
   * Set the type of the page to be a ghost page table page.
   */
  getPageDescPtr(getPhysicalAddr (p))->ghostPTP = 1;
  return 0;
}

/*
 * Function: freePTPage()
 *
 * Description:
 *  Return an SVA VM page table page back to the operating system for use.
 */
void
freePTPage (unsigned int ptindex) {
  /*
   * Mark the entry in the page table page array as available.
   */
  PTPages[ptindex].valid = 0;

  /*
   * Change the type of the page table page.
   */
  getPageDescPtr(PTPages[ptindex].paddr)->ghostPTP = 0;
  return;
}

/*
 * Function: updateUses()
 *
 * Description:
 *  This function will update the number of present entries within a page table
 *  page that was allocated by the SVA VM.
 *
 * Inputs:
 *  ptp - A pointer to the page table page.  This does not need to be a page
 *        table page owned by the SVA VM.
 */
static void
updateUses (uintptr_t * ptp) {
  /* Page table page array index */
  unsigned int ptindex;

  /*
   * Find the physical address to which this virtual address is mapped.  We'll
   * use it to determine if this is an SVA VM page.
   */
  uintptr_t paddr = getPhysicalAddr (ptp) & 0xfffffffffffff000u;

  /*
   * Look for the page table page with the specified physical address.  If we
   * find it, increment the number of uses.
   */
  for (ptindex = 0; ptindex < 1024; ++ptindex) {
    if (paddr == PTPages[ptindex].paddr) {
      ++PTPages[ptindex].uses;
    }
  }

  return;
}

/*
 * Function: releaseUse()
 *
 * Description:
 *  This function will decrement the number of present entries within a page
 *  table page allocated by the SVA VM.
 *
 * Inputs:
 *  pde - A pointer to the page table page.  This does not need to be an SVA VM
 *        page table page.
 *
 * Return value:
 *  0 - The page is not a SVA VM page table page, or the page still has live
 *      references in it.
 *  Otherwise, the index into the page table array will be returned.
 */
static unsigned int
releaseUse (uintptr_t * ptp) {
  /* Page table page array index */
  unsigned int ptindex;

  /*
   * Find the physical address to which this virtual address is mapped.  We'll
   * use it to determine if this is an SVA VM page.
   */
  uintptr_t paddr = getPhysicalAddr (ptp) & 0xfffffffffffff000u;

  /*
   * Look for the page table page with the specified physical address.  If we
   * find it, decrement the uses.
   */
  for (ptindex = 0; ptindex < 1024; ++ptindex) {
    if (paddr == PTPages[ptindex].paddr) {
      if ((--(PTPages[ptindex].uses)) == 0) {
        return ptindex;
      }
    }
  }

  return 0;
}

/*
 * Function: mapSecurePage()
 *
 * Description:
 *  Map a single frame of secure memory into the specified virtual address.
 *
 * Inputs:
 *  vaddr - The virtual address into which to map the physical page frame.
 *  paddr - The physical address of the page frame to map.
 *
 * Return value:
 *  The value of the PML4E entry mapping the secure memory region is returned.
 */
uintptr_t
mapSecurePage (uintptr_t vaddr, uintptr_t paddr) {
  /* PML4e value for the secure memory region */
  pml4e_t pml4eVal;
  /*
   * Ensure that this page is not being used for something else.
   */
  page_desc_t * pgDesc = getPageDescPtr (paddr);
  if (pgRefCount (pgDesc) > 1) {
    panic ("SVA: Ghost page still in use somewhere else!\n");
  }
  if (isPTP(pgDesc) || isCodePG (pgDesc)) {
    panic ("SVA: Ghost page has wrong type!\n");
  }

  /*
   * Disable protections.
   */
  unprotect_paging();

  /*
   * Get the PML4E of the current page table.  If there isn't one in the
   * table, add one.
   */
  pml4e_t * pml4e = get_pml4eVaddr (get_pagetable(), vaddr);

  if (!isPresent (pml4e)) {
    /* Page table page index */
    unsigned int ptindex;

    /* Fetch a new page table page */
    ptindex = allocPTPage ();

    /*
     * Install a new PDPTE entry using the page.
     */
    uintptr_t paddr = PTPages[ptindex].paddr;
    *pml4e = (paddr & addrmask) | PTE_CANWRITE | PTE_CANUSER | PTE_PRESENT;
  }

  /*
   * Enable writing to the virtual address space used for secure memory.
   */
  *pml4e |= PTE_CANUSER;

  /*
   * Record the value of the PML4E so that we can return it to the caller.
   */
  pml4eVal = *pml4e;

  /*
   * Get the PDPTE entry (or add it if it is not present).
   */
  pdpte_t * pdpte = get_pdpteVaddr (pml4e, vaddr);
  if (!isPresent (pdpte)) {
    /* Page table page index */
    unsigned int ptindex;

    /* Fetch a new page table page */
    ptindex = allocPTPage ();

    /*
     * Install a new PDPTE entry using the page.
     */
    uintptr_t pdpte_paddr = PTPages[ptindex].paddr;
    *pdpte = (pdpte_paddr & addrmask) | PTE_CANWRITE | PTE_CANUSER | PTE_PRESENT;
  }
  *pdpte |= PTE_CANUSER;

  /*
   * Note that we've added another translation to the pml4e.
   */
  updateUses (pdpte);

  if ((*pdpte) & PTE_PS) {
    printf ("mapSecurePage: PDPTE has PS BIT\n");
  }

  /*
   * Get the PDE entry (or add it if it is not present).
   */
  pde_t * pde = get_pdeVaddr (pdpte, vaddr);
  if (!isPresent (pde)) {
    /* Page table page index */
    unsigned int ptindex;

    /* Fetch a new page table page */
    ptindex = allocPTPage ();

    /*
     * Install a new PDE entry.
     */
    uintptr_t pde_paddr = PTPages[ptindex].paddr;
    *pde = (pde_paddr & addrmask) | PTE_CANWRITE | PTE_CANUSER | PTE_PRESENT;
  }
  *pde |= PTE_CANUSER;

  /*
   * Note that we've added another translation to the pdpte.
   */
  updateUses (pde);

  if ((*pde) & PTE_PS) {
    printf ("mapSecurePage: PDE has PS BIT\n");
  }

  /*
   * Get the PTE entry (or add it if it is not present).
   */
  pte_t * pte = get_pteVaddr (pde, vaddr);
#if 0
  if (isPresent (pte)) {
    panic ("SVA: mapSecurePage: PTE is present: %p!\n", pte);
  }
#endif

  /*
   * Modify the PTE to install the physical to virtual page mapping.
   */
  *pte = (paddr & addrmask) | PTE_CANWRITE | PTE_CANUSER | PTE_PRESENT;

  /*
   * Note that we've added another translation to the pde.
   */
  updateUses (pte);

  /*
   * Mark the physical page frame as a ghost memory page frame.
   */
  getPageDescPtr (paddr)->type = PG_GHOST;

  /*
   * Mark the physical page frames used to map the entry as Ghost Page Table
   * Pages.  Note that we don't mark the PML4E as a ghost page table page
   * because it is also used to map traditional memory pages (it is a top-most
   * level page table page).
   */
  getPageDescPtr (get_pdptePaddr (pml4e, vaddr))->ghostPTP = 1;
  getPageDescPtr (get_pdePaddr (pdpte, vaddr))->ghostPTP = 1;
  getPageDescPtr (get_ptePaddr (pde, vaddr))->ghostPTP = 1;

  /*
   * Re-enable page protections.
   */
  protect_paging();

  return pml4eVal;
}

/*
 * Function: unmapSecurePage()
 *
 * Description:
 *  Unmap a single frame of secure memory from the specified virtual address.
 *
 * Inputs:
 *  threadp - A pointer to the SVA Thread for which we should release the frame
 *            of secure memory.
 *  v       - The virtual address to unmap.
 *
 * TODO:
 *  Implement code that will tell other processors to invalidate their TLB
 *  entries for this page.
 */
void
unmapSecurePage (struct SVAThread * threadp, unsigned char * v) {
  /*
   * Get the PML4E of the current page table.  If there isn't one in the
   * table, add one.
   */
  uintptr_t vaddr = (uintptr_t) v;
  pdpte_t * pdpte = get_pdpteVaddr (&(threadp->secmemPML4e), vaddr);
  if (!isPresent (pdpte)) {
    return;
  }

  if ((*pdpte) & PTE_PS) {
    return;
  }

  /*
   * Get the PDE entry (or add it if it is not present).
   */
  pde_t * pde = get_pdeVaddr (pdpte, vaddr);
  if (!isPresent (pde)) {
    return;
  }

  if ((*pde) & PTE_PS) {
    return;
  }

  /*
   * Get the PTE entry (or add it if it is not present).
   */
  pte_t * pte = get_pteVaddr (pde, vaddr);
  if (!isPresent (pte)) {
    return;
  }

  /*
   * Mark the physical page is a regular type page now.
   */
  getPageDescPtr (*pte & PG_FRAME)->type = PG_UNUSED;
  getPageDescPtr (*pte & PG_FRAME)->count = 0;

  /*
   * Modify the PTE so that the page is not present.
   */
  unprotect_paging();
  *pte = 0;

  /*
   * Invalidate any TLBs in the processor.
   */
  sva_mm_flush_tlb (v);

  /*
   * Go through and determine if any of the SVA VM pages tables are now unused.
   * If so, decrement their uses.
   *
   * The goal here is to make unused page tables have all unused entries so
   * that the operating system doesn't get confused.
   */
  unsigned int ptindex;
  if ((ptindex = releaseUse (pte))) {
    freePTPage (ptindex);
    *pde = 0;
    if ((ptindex = releaseUse (pde))) {
      freePTPage (ptindex);
      *pdpte = 0;
      if ((ptindex = releaseUse (pdpte))) {
#if 0
        freePTPage (ptindex);
        if ((ptindex = releaseUse (getVirtual(*thread->secmemPML4e)))) {
          freePTPage (ptindex);
        }
#endif
      }
    }
  }

  protect_paging();
  return;
}

/*
 * Intrinsic: sva_mm_load_pgtable()
 *
 * Description:
 *  Set the current page table.  This implementation will also enable paging.
 *
 * Inputs:
 *  pg - The physical address of the top-level page table page.
 */
void
<<<<<<< HEAD
sva_mm_load_pgtable (void * pg) {
  uint64_t tsc_tmp;
  if(tsc_read_enable_sva)
     tsc_tmp = sva_read_tsc();

  kernel_to_usersva_pcid();
=======
sva_mm_load_pgtable (void * pg_ptr) {
  /* Cast the page table pointer to an integer */
  uintptr_t pg = (uintptr_t) pg_ptr;

>>>>>>> 6984b2a1
  /*
   * Disable interrupts so that we appear to execute as a single instruction.
   */
  unsigned long rflags = sva_enter_critical();

  /* Control Register 0 Value (which is used to enable paging) */
  unsigned long cr0;

  /*
   * Check that the new page table is an L4 page table page.
   */
  if ((mmuIsInitialized) && (!disableMMUChecks) && (getPageDescPtr(pg)->type != PG_L4)) {
    panic ("SVA: Loading non-L4 page into CR3: %lx %x\n", pg, getPageDescPtr (pg)->type);
  }
#ifdef SVA_ASID_PG
  invltlb_kernel();
  pg = ((unsigned long) pg & ~((unsigned long)1 << 63)) & ~0xfff;
#endif
  /*
   * Load the new page table and enable paging in the CR0 register.
   */
  __asm__ __volatile__ ("movq %0, %%cr3\n"
                        "movq %%cr0, %%rax\n"
                        "orl  $0x80000000, %%eax\n"
                        "movq %%rax, %%cr0\n"
                        :
                        : "r" (pg)
                        : "%rax", "memory");

  /*
   * Ensure that the secure memory region is still mapped within the current
   * set of page tables.
   */
  struct SVAThread * threadp = getCPUState()->currentThread;
  if (vg && threadp->secmemSize) {
    /* 
     * Unset page protection so that we can write into the top-level page-table
     * page if necessary.
     */
    unprotect_paging();

    /*
     * Get a pointer into the page tables for the secure memory region.
     */
    pml4e_t * secmemp = (pml4e_t *) getVirtual ((uintptr_t)get_pagetable() + secmemOffset);

    /*
     * Restore the PML4E entry for the secure memory region.
     */
    *secmemp = threadp->secmemPML4e;

    /*
     * Mark the page table pages as read-only again.
     */
    protect_paging();
  }

  /* Restore interrupts */
  sva_exit_critical (rflags);
  usersva_to_kernel_pcid();
  record_tsc(sva_mm_load_pgtable_api, ((uint64_t) sva_read_tsc() - tsc_tmp));
  return;
}

/*
 * Function: sva_load_cr0
 *
 * Description:
 *  SVA Intrinsic to load the cr0 value. We need to make sure write protection
 *  is enabled. 
 */
void 
sva_load_cr0 (unsigned long val) {
    uint64_t tsc_tmp;
    if(tsc_read_enable_sva)
       tsc_tmp = sva_read_tsc();


    val |= CR0_WP;
    _load_cr0(val);


    record_tsc(sva_load_cr0_api, ((uint64_t) sva_read_tsc() - tsc_tmp));
}


/*
 * Function: declare_ptp_and_walk_pt_entries
 *
 * Descriptions:
 *  This function recursively walks a page table and it's entries to initalize
 *  the SVA data structures for the given page. This function is meant to
 *  initialize SVA data structures so they mirror the static page table setup
 *  by a kernel. However, it uses the paging structure itself to walk the
 *  pages, which means it should be agnostic to the operating system being
 *  employed upon. The function only walks into page table pages that are valid
 *  or enabled. It also makes sure that if a given page table is already active
 *  in SVA then it skips over initializing its entries as that could cause an
 *  infinite loop of recursion. This is an issue in FreeBSD as they have a
 *  recursive mapping in the pml4 top level page table page.
 *  
 *  If a given page entry is marked as having a larger page size, such as may
 *  be the case with a 2MB page size for PD entries, then it doesn't traverse
 *  the page. Therefore, if the kernel page tables are configured correctly
 *  this won't initialize any SVA page descriptors that aren't in use.
 *
 *  The primary objective of this code is to for each valid page table page:
 *      [1] Initialize the page_desc for the given page
 *      [2] Set the page permissions as read only
 *
 * Assumptions:
 *  - The number of entries per page assumes a amd64 paging hardware mechanism.
 *    As such the number of entires per a 4KB page table page is 2^9 or 512
 *    entries. 
 *  - This page referenced in pageMapping has already been determined to be
 *    valid and requires SVA metadata to be created.
 *
 * Inputs:
 *   pageMapping: Page mapping associated with the given page being traversed.
 *                This mapping identifies the physical address/frame of the
 *                page table page so that SVA can initialize it's data
 *                structures then recurse on each entry in the page table page. 
 *  numPgEntries: The number of entries for a given level page table. 
 *     pageLevel: The page level of the given mapping {1,2,3,4}.
 *
 *
 * TODO: 
 *  - Modify the page entry number to be dynamic in some way to accomodate
 *    differing numbers of entries. This only impacts how we traverse the
 *    address structures. The key issue is that we don't want to traverse an
 *    entry that randomly has the valid bit set, but not have it point to a
 *    real page. For example, if the kernel did not zero out the entire page
 *    table page and only inserted a subset of entries in the page table, the
 *    non set entries could be identified as holding valid mappings, which
 *    would then cause this function to traverse down truly invalid page table
 *    pages. In FreeBSD this isn't an issue given the way they initialize the
 *    static mapping, but could be a problem given differnet intialization
 *    methods.
 *
 *  - Add code to mark direct map page table pages to prevent the OS from
 *    modifying them.
 *
 */
#define DEBUG_INIT 0
void 
declare_ptp_and_walk_pt_entries(page_entry_t *pageEntry, unsigned long
        numPgEntries, enum page_type_t pageLevel ) 
{ 
  int i;
  int traversedPTEAlready;
  enum page_type_t subLevelPgType;
  unsigned long numSubLevelPgEntries;
  page_desc_t *thisPg;
  page_entry_t pageMapping; 
  page_entry_t *pagePtr;

  /* Store the pte value for the page being traversed */
  pageMapping = *pageEntry;

  /* Set the page pointer for the given page */
#if USE_VIRT
  uintptr_t pagePhysAddr = pageMapping & PG_FRAME;
  pagePtr = (page_entry_t *) getVirtual(pagePhysAddr);
#else
  pagePtr = (page_entry_t *)(pageMapping & PG_FRAME);
#endif

  /* Get the page_desc for this page */
  thisPg = getPageDescPtr(pageMapping);

  /* Mark if we have seen this traversal already */
  traversedPTEAlready = (thisPg->type != PG_UNUSED);

#if DEBUG_INIT >= 1
  /* Character inputs to make the printing pretty for debugging */
  char * indent = "";
  char * l4s = "L4:";
  char * l3s = "\tL3:";
  char * l2s = "\t\tL2:";
  char * l1s = "\t\t\tL1:";

  switch (pageLevel){
    case PG_L4:
        indent = l4s;
        printf("%sSetting L4 Page: mapping:0x%lx\n", indent, pageMapping);
        break;
    case PG_L3:
        indent = l3s;
        printf("%sSetting L3 Page: mapping:0x%lx\n", indent, pageMapping);
        break;
    case PG_L2:
        indent = l2s;
        printf("%sSetting L2 Page: mapping:0x%lx\n", indent, pageMapping);
        break;
    case PG_L1:
        indent = l1s;
        printf("%sSetting L1 Page: mapping:0x%lx\n", indent, pageMapping);
        break;
    default:
        break;
  }
#endif

  /*
   * For each level of page we do the following:
   *  - Set the page descriptor type for this page table page
   *  - Set the sub level page type and the number of entries for the
   *    recursive call to the function.
   */
  switch(pageLevel){

    case PG_L4:

      thisPg->type = PG_L4;       /* Set the page type to L4 */
      thisPg->user = 0;           /* Set the priv flag to kernel */
      ++(thisPg->count);
      subLevelPgType = PG_L3;
      numSubLevelPgEntries = NPML4EPG;//    numPgEntries;
      break;

    case PG_L3:
      
      /* TODO: Determine why we want to reassign an L4 to an L3 */
      if (thisPg->type != PG_L4)
        thisPg->type = PG_L3;       /* Set the page type to L3 */
      thisPg->user = 0;           /* Set the priv flag to kernel */
      ++(thisPg->count);
      subLevelPgType = PG_L2;
      numSubLevelPgEntries = NPDPEPG; //numPgEntries;
      break;

    case PG_L2:
      
      /* 
       * If my L2 page mapping signifies that this mapping references a 1GB
       * page frame, then get the frame address using the correct page mask
       * for a L3 page entry and initialize the page_desc for this entry.
       * Then return as we don't need to traverse frame pages.
       */
      if ((pageMapping & PG_PS) != 0) {
#if DEBUG_INIT >= 1
        printf("\tIdentified 1GB page...\n");
#endif
        unsigned long index = (pageMapping & ~PDPMASK) / pageSize;
        page_desc[index].type = PG_TKDATA;
        page_desc[index].user = 0;           /* Set the priv flag to kernel */
        ++(page_desc[index].count);
        return;
      } else {
        thisPg->type = PG_L2;       /* Set the page type to L2 */
        thisPg->user = 0;           /* Set the priv flag to kernel */
        ++(thisPg->count);
        subLevelPgType = PG_L1;
        numSubLevelPgEntries = NPDEPG; // numPgEntries;
      }
      break;

    case PG_L1:
      /* 
       * If my L1 page mapping signifies that this mapping references a 2MB
       * page frame, then get the frame address using the correct page mask
       * for a L2 page entry and initialize the page_desc for this entry. 
       * Then return as we don't need to traverse frame pages.
       */
      if ((pageMapping & PG_PS) != 0){
#if DEBUG_INIT >= 1
        printf("\tIdentified 2MB page...\n");
#endif
        /* The frame address referencing the page obtained */
        unsigned long index = (pageMapping & ~PDRMASK) / pageSize;
        page_desc[index].type = PG_TKDATA;
        page_desc[index].user = 0;           /* Set the priv flag to kernel */
        ++(page_desc[index].count);
        return;
      } else {
        thisPg->type = PG_L1;       /* Set the page type to L1 */
        thisPg->user = 0;           /* Set the priv flag to kernel */
        ++(thisPg->count);
        subLevelPgType = PG_TKDATA;
        numSubLevelPgEntries = NPTEPG;//      numPgEntries;
      }
      break;

    default:
      printf("SVA: page type %d. Frame addr: %p\n",thisPg->type, pagePtr); 
      panic("SVA: walked an entry with invalid page type.");
  }
  
  /* 
   * There is one recursive mapping, which is the last entry in the PML4 page
   * table page. Thus we return before traversing the descriptor again.
   * Notice though that we keep the last assignment to the page as the page
   * type information. 
   */
  if(traversedPTEAlready) {
#if DEBUG_INIT >= 1
    printf("%s Recursed on already initialized page_desc\n", indent);
#endif
    return;
  }

#if DEBUG_INIT >= 1
  u_long nNonValPgs=0;
  u_long nValPgs=0;
#endif
  /* 
   * Iterate through all the entries of this page, recursively calling the
   * walk on all sub entries.
   */
  for (i = 0; i < numSubLevelPgEntries; i++){
   if ((pageLevel == PG_L4) && (i == 256))
	continue;
#if 0
    /*
     * Do not process any entries that implement the direct map.  This prevents
     * us from marking physical pages in the direct map as kernel data pages.
     */
    if ((pageLevel == PG_L4) && (i == (0xfffffe0000000000 / 0x1000))) {
      continue;
    }
#endif
#if OBSOLETE
    //pagePtr += (sizeof(page_entry_t) * i);
    //page_entry_t *nextEntry = pagePtr;
#endif
    page_entry_t * nextEntry = & pagePtr[i];

#if DEBUG_INIT >= 5
    printf("%sPagePtr in loop: %p, val: 0x%lx\n", indent, nextEntry, *nextEntry);
#endif

    /* 
     * If this entry is valid then recurse the page pointed to by this page
     * table entry.
     */
    if (*nextEntry & PG_V) {
#if DEBUG_INIT >= 1
      nValPgs++;
#endif 

      /* 
       * If we hit the level 1 pages we have hit our boundary condition for
       * the recursive page table traversals. Now we just mark the leaf page
       * descriptors.
       */
      if (pageLevel == PG_L1){
#if DEBUG_INIT >= 2
          printf("%sInitializing leaf entry: pteaddr: %p, mapping: 0x%lx\n",
                  indent, nextEntry, *nextEntry);
#endif
      } else {
#if DEBUG_INIT >= 2
      printf("%sProcessing:pte addr: %p, newPgAddr: %p, mapping: 0x%lx\n",
              indent, nextEntry, (*nextEntry & PG_FRAME), *nextEntry ); 
#endif
          declare_ptp_and_walk_pt_entries(nextEntry,
                  numSubLevelPgEntries, subLevelPgType); 
      }
    } 
#if DEBUG_INIT >= 1
    else {
      nNonValPgs++;
    }
#endif
  }

#if DEBUG_INIT >= 1
  SVA_ASSERT((nNonValPgs + nValPgs) == 512, "Wrong number of entries traversed");

  printf("%sThe number of || non valid pages: %lu || valid pages: %lu\n",
          indent, nNonValPgs, nValPgs);
#endif

}

/*
 * Function: declare_kernel_code_pages()
 *
 * Description:
 *  Mark all kernel code pages as code pages.
 *
 * Inputs: 
 *  btext - The first virtual address of the text segment.
 *  etext - The last virtual address of the text segment.
 */
void
declare_kernel_code_pages (uintptr_t btext, uintptr_t etext) {
  /* Get pointers for the pages */
  uintptr_t page;
  uintptr_t btextPage = getPhysicalAddr((void *)btext) & PG_FRAME;
  uintptr_t etextPage = getPhysicalAddr((void *)etext) & PG_FRAME;

  /*
   * Scan through each page in the text segment.  Note that it is a code page,
   * and make the page read-only within the page table.
   */
  for (page = btextPage; page < etextPage; page += pageSize) {
    /* Mark the page as both a code page and kernel level */
    page_desc[page / pageSize].type = PG_CODE;
    page_desc[page / pageSize].user = 0;

    /* Configure the MMU so that the page is read-only */
    page_entry_t * page_entry = get_pgeVaddr (btext + (page - btextPage));
    page_entry_store(page_entry, setMappingReadOnly (*page_entry));
  }
}

/*
 * Function: makePTReadOnly()
 *
 * Description:
 *  Scan through all of the page descriptors and find all the page descriptors
 *  for page table pages.  For each such page, make the virtual page that maps
 *  it into the direct map read-only.
 */
static inline void
makePTReadOnly (void) {
  /* Disable page protection */
  //unprotect_paging();

  /*
   * For each physical page, determine if it is used as a page table page.
   * If so, make its entry in the direct map read-only.
   */
  uintptr_t paddr;
  for (paddr = 0; paddr < memSize; paddr += pageSize) {
    enum page_type_t pgType = getPageDescPtr(paddr)->type;
    if ((PG_L1 <= pgType) && (pgType <= PG_L4)) {
      page_entry_t * pageEntry = get_pgeVaddr ((uintptr_t)getVirtual(paddr));
      page_entry_store (pageEntry, setMappingReadOnly(*pageEntry));
    }
  }

  /* Re-enable page protection */
  //protect_paging();
}

/* PCID-related functions: 
 * kernel pcid is 1, and user/SVA pcid is 0
 */

void usersva_to_kernel_pcid(void)
{
#ifdef SVA_ASID_PG
  unsigned long cr3;
  struct SVAThread * curThread;
  unsigned long pg = 0;

  __asm __volatile("movq %%cr3,%0" : "=r" (cr3));
  if(!(cr3 & 0x1))
  {
        page_desc_t * ptDesc = getPageDescPtr(cr3);
        pg = ptDesc->other_pgPaddr;
        pg = (pg == 0)? cr3 : pg;
        cr3 = (pg & ~0xfff) | 0x1 | ((unsigned long)1 << 63);
        __asm __volatile("movq %0,%%cr3" : : "r" (cr3) : "memory");
  }
#endif
}

void kernel_to_usersva_pcid(void)
{
#ifdef SVA_ASID_PG
  unsigned long cr3;
  struct SVAThread * curThread;
  unsigned long pg = 0;

  __asm __volatile("movq %%cr3,%0" : "=r" (cr3));
  if(cr3 & 0x1)
  {
        page_desc_t * ptDesc = getPageDescPtr(cr3);
        pg = ptDesc->other_pgPaddr;
        pg = (pg == 0)? cr3 : pg;
        cr3 = (pg & ~0xfff) | ((unsigned long)1 << 63);
        __asm __volatile("movq %0,%%cr3" : : "r" (cr3) : "memory");
  }
#endif
}

/*
 * Function: remap_internal_memory()
 *
 * Description:
 *  Map sufficient physical memory into the SVA VM internal address space.
 *
 * Inputs:
 *  firstpaddr - A pointer to the first free physical address.
 *
 * Outputs:
 *  firstpaddr - The first free physical address is updated to account for the
 *               pages used in the remapping.
 */
void
remap_internal_memory (uintptr_t * firstpaddr) {
  /* Pointers to the internal SVA VM memory */
  extern char _svastart[];
  extern char _svaend[];

  /*
   * Determine how much memory we need to map into the SVA VM address space.
   */
  uintptr_t svaSize = ((uintptr_t) _svaend) - ((uintptr_t) _svastart);

  /*
   * Disable protections.
   */
  unprotect_paging();

  /*
   * Create a PML4E for the SVA address space.
   */
  pml4e_t pml4eVal;

  /*
   * Get the PML4E of the current page table.  If there isn't one in the
   * table, add one.
   */
  uintptr_t vaddr = 0xffffff8000000000u;
  pml4e_t * pml4e = get_pml4eVaddr (get_pagetable(), vaddr);
  if (!isPresent (pml4e)) {
    /* Allocate a new frame */
    uintptr_t paddr = *(firstpaddr);
    (*firstpaddr) += X86_PAGE_SIZE;

    /* Set the type of the frame */
    getPageDescPtr(paddr)->type = PG_L3;
    ++(getPageDescPtr(paddr)->count);

    /* Zero the contents of the frame */
    memset (getVirtual (paddr), 0, X86_PAGE_SIZE);

    /* Install a new PDPTE entry using the page  */
    *pml4e = (paddr & addrmask) | PTE_CANWRITE | PTE_PRESENT;
  }

  /*
   * Get the PDPTE entry (or add it if it is not present).
   */
  pdpte_t * pdpte = get_pdpteVaddr (pml4e, vaddr);
  if (!isPresent (pdpte)) {
    /* Allocate a new frame */
    uintptr_t pdpte_paddr = *(firstpaddr);
    (*firstpaddr) += X86_PAGE_SIZE;

    /* Set the type of the frame */
    getPageDescPtr(pdpte_paddr)->type = PG_L2;
    ++(getPageDescPtr(pdpte_paddr)->count);

    /* Zero the contents of the frame */
    memset (getVirtual (pdpte_paddr), 0, X86_PAGE_SIZE);

    /* Install a new PDE entry using the page. */
    *pdpte = (pdpte_paddr & addrmask) | PTE_CANWRITE | PTE_PRESENT;
  }

  /*
   * Advance the physical address to the next 2 MB boundary.
   */
  if ((*firstpaddr & 0x0fffff)) {
    uintptr_t oldpaddr = *firstpaddr;
    *firstpaddr = ((*firstpaddr) + 0x200000) & 0xffffffffffc00000u;
    printf ("SVA: remap: %lx %lx\n", oldpaddr, *firstpaddr);
  }

  /*
   * Allocate 8 MB worth of SVA address space.
   */
  for (unsigned index = 0; index < 4; ++index) {
    /*
     * Get the PDE entry.
     */
    pde_t * pde = get_pdeVaddr (pdpte, vaddr);

    /* Allocate a new frame */
    uintptr_t pde_paddr = *(firstpaddr);
    (*firstpaddr) += (2 * 1024 * 1024);

    /*
     * Set the types of the frames
     */
    for (uintptr_t p = pde_paddr; p < *firstpaddr; p += X86_PAGE_SIZE) {
      getPageDescPtr(p)->type = PG_L1;
      ++(getPageDescPtr(p)->count);
    }

    /*
     * Install a new PDE entry.
     */
    *pde = (pde_paddr & addrmask) | PTE_CANWRITE | PTE_PRESENT | PTE_PS;
    *pde |= PG_G;

    /*
     * Verify that the mapping works.
     */
    unsigned char * p = (unsigned char *) vaddr;
    unsigned char * q = (unsigned char *) getVirtual (pde_paddr);

    for (unsigned index = 0; index < 100; ++index) {
      (*(p + index)) = ('a' + index);
    }

    for (unsigned index = 0; index < 100; ++index) {
      if ((*(q + index)) != ('a' + index))
        panic ("SVA: No match: %x: %lx != %lx\n", index, p + index, q + index);
    }

    /* Move to the next virtual address */
    vaddr += (2 * 1024 * 1024);
  }

  /*
   * Re-enable page protections.
   */
  protect_paging();
  return;
}

/*
 * Function: sva_create_dmap()
 *
 * Description:
 *  This function sets up the SVA direct mapping region.
 *
 * Input:
 * KPML4phys - phys addr of kernel level 4 page table page
 * DMPDPphys - phys addr of SVA direct mapping level 3 page table page
 * DMPDphys -  phys addr of SVA direct mapping level 2 page table page
 * ndmpdp   -  number of SVA direct mapping level 3 page table pages
 * ndm1g    -  number of 1GB pages used for SVA direct mapping
 */

void
sva_create_dmap(void * KPML4phys, void * DMPDPphys,
void * DMPDphys, int ndmpdp, int ndm1g)
{
  int i, j;

  for (i = NPDEPG * ndm1g, j = 0; i < NPDEPG * ndmpdp; i++, j++) {
                ((pde_t *)DMPDphys)[j] = (uintptr_t)i << PDRSHIFT;
                /* Preset PG_M and PG_A because demotion expects it. */
                ((pde_t *)DMPDphys)[j] |= PG_RW | PG_V | PG_PS | 
#ifdef SVA_ASID_PG
                    PG_M | PG_A;
#else	
		    PG_G | PG_M | PG_A;
#endif
  }

  for (i = 384; i < 384 + ndm1g; i++) {
                ((pdpte_t *)DMPDPphys)[i] = (uintptr_t)(i - 384) << PDPSHIFT;
                /* Preset PG_M and PG_A because demotion expects it. */
                ((pdpte_t *)DMPDPphys)[i] |= PG_RW | PG_V | PG_PS | 
#ifdef SVA_ASID_PG
                    PG_M | PG_A;
#else	
		    PG_G | PG_M | PG_A;
#endif
  }
  for (j = 0; i < 384 + ndmpdp; i++, j++) {
                ((pdpte_t *)DMPDPphys)[i] = DMPDphys + (j << PAGE_SHIFT);
                ((pdpte_t *)DMPDPphys)[i] |= PG_RW | PG_V | PG_U;

  }


  /* Connect the Direct Map slot(s) up to the PML4. */
  for (i = 0; i < NDMPML4E; i++) {
                ((pdpte_t *)KPML4phys)[DMPML4I + i] = DMPDPphys +
                    (i << PAGE_SHIFT);
                ((pdpte_t *)KPML4phys)[DMPML4I + i] |= PG_RW | PG_V | PG_U;
  }


  for(i = 0; i < NDMPML4E; i++)
  {
	sva_declare_dmap_page((unsigned long)DMPDPphys + (i << PAGE_SHIFT));
  }

  for(i = 0; i < ndmpdp - ndm1g; i ++)
  {
	sva_declare_dmap_page((unsigned long)DMPDphys + (i << PAGE_SHIFT));
  }

  return;
}


/*
 * Instrinsic: sva_update_l4_dmap
 *
 * Description:
 *  This function updates the pml4 entries of a process with the SVA direct mapping.
 *
 * Input:
 *  pml4pg - the virtual address of the pml4 page table page to be updated
 *  index  - the index of the SVA direct mapping pml4 entry
 *  val    - the page table entry to be populated in
 */

void sva_update_l4_dmap(void * pml4pg, int index, page_entry_t val)
{
  if(index < NDMPML4E)
  sva_update_l4_mapping(&(((pdpte_t *)pml4pg)[DMPML4I + index]), val);
}


/*
 * Function: sva_mmu_init
 *
 * Description:
 *  This function initializes the sva mmu unit by zeroing out the page
 *  descriptors, capturing the statically allocated initial kernel mmu state,
 *  and identifying all kernel code pages, and setting them in the page
 *  descriptor array.
 *
 *  To initialize the sva page descriptors, this function takes the pml4 base
 *  mapping and walks down each level of the page table tree. 
 *
 *  NOTE: In this function we assume that he page mapping for the kpml4 has
 *  physical addresses in it. We then dereference by obtaining the virtual
 *  address mapping of this page. This works whether or not the processor is in
 *  a virtually addressed or physically addressed mode. 
 *
 * Inputs:
 *  - kpml4Mapping  : Mapping referencing the base kernel pml4 page table page
 *  - nkpml4e       : The number of entries in the pml4
 *  - firstpaddr    : A pointer to the physical address of the first free frame.
 *  - btext         : The first virtual address of the text segment.
 *  - etext         : The last virtual address of the text segment.
 */
void 
sva_mmu_init (pml4e_t * kpml4Mapping,
              unsigned long nkpml4e,
              uintptr_t * firstpaddr,
              uintptr_t btext,
              uintptr_t etext) {
  uint64_t tsc_tmp;
  if(tsc_read_enable_sva)
     tsc_tmp = sva_read_tsc();

  /* Get the virtual address of the pml4e mapping */
#if USE_VIRT
  pml4e_t * kpml4eVA = (pml4e_t *) getVirtual( (uintptr_t) kpml4Mapping);
#else
  pml4e_t * kpml4eVA = kpml4Mapping;
#endif

  /* Zero out the page descriptor array */
  memset (page_desc, 0, numPageDescEntries * sizeof(page_desc_t));

#if 0
  /*
   * Remap the SVA internal data structure memory into the part of the address
   * space protected by the sandboxing (SF) instrumentation.
   */
  remap_internal_memory(firstpaddr);
#endif

  /* Walk the kernel page tables and initialize the sva page_desc */
  declare_ptp_and_walk_pt_entries(kpml4eVA, nkpml4e, PG_L4);

  /* TODO: Set page_desc pages as SVA pages */

  /* Identify kernel code pages and intialize the descriptors */
  declare_kernel_code_pages(btext, etext);

#ifdef SVA_ASID_PG
  load_cr4(_rcr4()|CR4_PCIDE);
  /* Now load the initial value of the cr3 to complete kernel init */
  unsigned long kernel_pg = *kpml4Mapping & PG_FRAME;
  kernel_pg = (kernel_pg & ~0xfff) | 0x1;
#endif
  unprotect_paging();
#ifdef SVA_ASID_PG
  load_cr3(kernel_pg);
#else
  load_cr3(*kpml4Mapping & PG_FRAME);
#endif
  protect_paging();

  /*
   * Make existing page table pages read-only.
   *
   * TODO:
   *  Using this function on the SVA test machine with 16 GB of RAM worked when
   *  writing the Virtual Ghost and KCoFI papers.  However, either there has
   *  been a regression, or this code does not work on VirtualBox on Mac OS X
   *  with a 4 GB VM running SVA FreeBSD.  Either way, there is a bug that
   *  needs to be fixed.
   */
  if (!keepPTWriteableHack) {
    makePTReadOnly();
  }

  /*
   * Note that the MMU is now initialized.
   */
  mmuIsInitialized = 1;

  record_tsc(sva_mmu_init_api, ((uint64_t) sva_read_tsc() - tsc_tmp));
}

/*
 * Intrinsic: sva_declare_l1_page()
 *
 * Description:
 *  This intrinsic marks the specified physical frame as a Level 1 page table
 *  frame.  It will zero out the contents of the page frame so that stale
 *  mappings within the frame are not used by the MMU.
 *
 * Inputs:
 *  frameAddr - The address of the physical page frame that will be used as a
 *              Level 1 page frame.
 */
void
sva_declare_l1_page (uintptr_t frameAddr) {
  uint64_t tsc_tmp;
  if(tsc_read_enable_sva)
     tsc_tmp = sva_read_tsc();
  kernel_to_usersva_pcid();
  /* Disable interrupts so that we appear to execute as a single instruction. */
  unsigned long rflags = sva_enter_critical();

  /* Get the page_desc for the newly declared l4 page frame */
  page_desc_t *pgDesc = getPageDescPtr(frameAddr);

  /*
   * Make sure that this is already an L1 page, an unused page, or a kernel
   * data page.
   */
  switch (pgDesc->type) {
    case PG_UNUSED:
    case PG_L1:
    case PG_TKDATA:
      break;

    default:
      printf ("SVA: %lx %lx\n", page_desc, page_desc + numPageDescEntries);
      panic ("SVA: Declaring L1 for wrong page: frameAddr = %lx, pgDesc=%lx, type=%x\n", frameAddr, pgDesc, pgDesc->type);
      break;
  }

#ifdef SVA_DMAP
  /* A page can only be declared as a page table page if its reference count is less than 2.*/
  SVA_ASSERT((pgRefCount(pgDesc) <= 2), "sva_declare_l1_page: more than one virtual addresses are still using this page!");
#else
  /* A page can only be declared as a page table page if its reference count is 0 or 1.*/
  SVA_ASSERT((pgRefCount(pgDesc) <= 1), "sva_declare_l1_page: more than one virtual addresses are still using this page!");
#endif

  /* 
   * Declare the page as an L1 page (unless it is already an L1 page).
   */
  if (pgDesc->type != PG_L1) {
    /*
     * Mark this page frame as an L1 page frame.
     */
    pgDesc->type = PG_L1;

    /*
     * Reset the virtual address which can point to this page table page.
     */
    pgDesc->pgVaddr = 0;

    /* 
     * Initialize the page data and page entry. Note that we pass a general
     * page_entry_t to the function as it enables reuse of code for each of the
     * entry declaration functions. 
     */
    initDeclaredPage(frameAddr);
  } else {
    panic ("SVA: declare L1: type = %x\n", pgDesc->type);
  }

  /* Restore interrupts */
  sva_exit_critical (rflags);
  usersva_to_kernel_pcid();
  record_tsc(sva_declare_l1_page_api, ((uint64_t) sva_read_tsc() - tsc_tmp));
  return;
}

/*
 * Intrinsic: sva_declare_l2_page()
 *
 * Description:
 *  This intrinsic marks the specified physical frame as a Level 2 page table
 *  frame.  It will zero out the contents of the page frame so that stale
 *  mappings within the frame are not used by the MMU.
 *
 * Inputs:
 *  frameAddr - The address of the physical page frame that will be used as a
 *              Level 2 page frame.
 */
void
sva_declare_l2_page (uintptr_t frameAddr) {
  uint64_t tsc_tmp;
  if(tsc_read_enable_sva)
     tsc_tmp = sva_read_tsc();

  kernel_to_usersva_pcid();
  /* Disable interrupts so that we appear to execute as a single instruction. */
  unsigned long rflags = sva_enter_critical();

  /* Get the page_desc for the newly declared l4 page frame */
  page_desc_t *pgDesc = getPageDescPtr(frameAddr);

  /*
   * Make sure that this is already an L2 page, an unused page, or a kernel
   * data page.
   */
  switch (pgDesc->type) {
    case PG_UNUSED:
    case PG_L2:
    case PG_TKDATA:
      break;

    default:
      printf ("SVA: %lx %lx\n", page_desc, page_desc + numPageDescEntries);
      panic ("SVA: Declaring L2 for wrong page: frameAddr = %lx, pgDesc=%lx, type=%x count=%x\n", frameAddr, pgDesc, pgDesc->type, pgDesc->count);
      break;
  }

#ifdef SVA_DMAP
 /* A page can only be declared as a page table page if its reference count is less than 2.*/
  SVA_ASSERT((pgRefCount(pgDesc) <= 2), "sva_declare_l2_page: more than one virtual addresses are still using this page!");
#else
  /* A page can only be declared as a page table page if its reference count is 0 or 1.*/
  SVA_ASSERT((pgRefCount(pgDesc) <= 1), "sva_declare_l2_page: more than one virtual addresses are still using this page!");
#endif

  /* 
   * Declare the page as an L2 page (unless it is already an L2 page).
   */
  if (pgDesc->type != PG_L2) {
    /* Setup metadata tracking for this new page */
    pgDesc->type = PG_L2;

    /*
     * Reset the virtual address which can point to this page table page.
     */
    pgDesc->pgVaddr = 0;

    /* 
     * Initialize the page data and page entry. Note that we pass a general
     * page_entry_t to the function as it enables reuse of code for each of the
     * entry declaration functions. 
     */
    initDeclaredPage(frameAddr);
  }

  /* Restore interrupts */
  sva_exit_critical (rflags);
  usersva_to_kernel_pcid();
  record_tsc(sva_declare_l2_page_api, ((uint64_t) sva_read_tsc() - tsc_tmp));
  return;
}

/*
 * Intrinsic: sva_declare_l3_page()
 *
 * Description:
 *  This intrinsic marks the specified physical frame as a Level 3 page table
 *  frame.  It will zero out the contents of the page frame so that stale
 *  mappings within the frame are not used by the MMU.
 *
 * Inputs:
 *  frameAddr - The address of the physical page frame that will be used as a
 *              Level 3 page frame.
 */
void
sva_declare_l3_page (uintptr_t frameAddr) {
  uint64_t tsc_tmp;
  if(tsc_read_enable_sva)
     tsc_tmp = sva_read_tsc();
  kernel_to_usersva_pcid();
  /* Disable interrupts so that we appear to execute as a single instruction */
  unsigned long rflags = sva_enter_critical();

  /* Get the page_desc for the newly declared l4 page frame */
  page_desc_t *pgDesc = getPageDescPtr(frameAddr);

  /*
   * Make sure that this is already an L3 page, an unused page, or a kernel
   * data page.
   */
  switch (pgDesc->type) {
    case PG_UNUSED:
    case PG_L3:
    case PG_TKDATA:
      break;

    default:
      printf ("SVA: %lx %lx\n", page_desc, page_desc + numPageDescEntries);
      panic ("SVA: Declaring L3 for wrong page: frameAddr = %lx, pgDesc=%lx, type=%x count=%x\n", frameAddr, pgDesc, pgDesc->type, pgDesc->count);
      break;
  }

#ifdef SVA_DMAP
 /* A page can only be declared as a page table page if its reference count is less than 2.*/
  SVA_ASSERT((pgRefCount(pgDesc) <= 2), "sva_declare_l3_page: more than one virtual addresses are still using this page!");
#else
   /* A page can only be declared as a page table page if its reference count is 0 or 1.*/
  SVA_ASSERT((pgRefCount(pgDesc) <= 1), "sva_declare_l3_page: more than one virtual addresses are still using this page!");
#endif

  /* 
   * Declare the page as an L3 page (unless it is already an L3 page).
   */
  if (pgDesc->type != PG_L3) {
    /* Mark this page frame as an L3 page frame */
    pgDesc->type = PG_L3;

    /*
     * Reset the virtual address which can point to this page table page.
     */
    pgDesc->pgVaddr = 0;

    /* 
     * Initialize the page data and page entry. Note that we pass a general
     * page_entry_t to the function as it enables reuse of code for each of the
     * entry declaration functions. 
     */
    initDeclaredPage(frameAddr);
  }

  /* Restore interrupts */
  sva_exit_critical (rflags);
  usersva_to_kernel_pcid();
  record_tsc(sva_declare_l3_page_api, ((uint64_t) sva_read_tsc() - tsc_tmp));
  return;
}

/*
 * Intrinsic: sva_declare_l4_page()
 *
 * Description:
 *  This intrinsic marks the specified physical frame as a Level 4 page table
 *  frame.  It will zero out the contents of the page frame so that stale
 *  mappings within the frame are not used by the MMU.
 *
 * Inputs:
 *  frameAddr - The address of the physical page frame that will be used as a
 *              Level 4 page frame.
 */
void
sva_declare_l4_page (uintptr_t frameAddr) {
  uint64_t tsc_tmp;
  if(tsc_read_enable_sva)
     tsc_tmp = sva_read_tsc();

  kernel_to_usersva_pcid();
  /* Disable interrupts so that we appear to execute as a single instruction. */
  unsigned long rflags = sva_enter_critical();

  /* Get the page_desc for the newly declared l4 page frame */
  page_desc_t *pgDesc = getPageDescPtr(frameAddr);

  /* 
   * Assert that this is a new L4. We don't want to declare an L4 with and
   * existing mapping
   */
#if 0
  SVA_ASSERT(pgRefCount(pgDesc) == 0, "MMU: L4 reference count non-zero.");
#endif

  /*
   * Make sure that this is already an L4 page, an unused page, or a kernel
   * data page.
   */
  switch (pgDesc->type) {
    case PG_UNUSED:
    case PG_L4:
    case PG_TKDATA:
      break;

    default:
      printf ("SVA: %lx %lx\n", page_desc, page_desc + numPageDescEntries);
      panic ("SVA: Declaring L4 for wrong page: frameAddr = %lx, pgDesc=%lx, type=%x\n", frameAddr, pgDesc, pgDesc->type);
      break;
  }

#ifdef SVA_DMAP
 /* A page can only be declared as a page table page if its reference count is 0 or 1.*/
  SVA_ASSERT((pgRefCount(pgDesc) <= 2), "sva_declare_l4_page: more than one virtual addresses are still using this page!");
#else
 /* A page can only be declared as a page table page if its reference count is less than 2.*/
  SVA_ASSERT((pgRefCount(pgDesc) <= 1), "sva_declare_l4_page: more than one virtual addresses are still using this page!");
#endif
  /* 
   * Declare the page as an L4 page (unless it is already an L4 page).
   */
  if (pgDesc->type != PG_L4) {
    /* Mark this page frame as an L4 page frame */
    pgDesc->type = PG_L4;

    /*
     * Reset the virtual address which can point to this page table page.
     */
    pgDesc->pgVaddr = 0;

    /* 
     * Initialize the page data and page entry. Note that we pass a general
     * page_entry_t to the function as it enables reuse of code for each of the
     * entry declaration functions. 
     */
    initDeclaredPage(frameAddr);
  }

  /* Restore interrupts */
  sva_exit_critical (rflags);
  usersva_to_kernel_pcid();
  record_tsc(sva_declare_l4_page_api, ((uint64_t) sva_read_tsc() - tsc_tmp));
}

/*
 * Function: sva_declare_dmap_page()
 *
 * Description:
 *   Declare a physical page frame to be a page for SVA direct mapping
 *
 * Input:
 *   frameAddr - the address of a physical page frame
 */
void sva_declare_dmap_page(uintptr_t frameAddr)
 {
    getPageDescPtr(frameAddr)->dmap = 1;
 }

static inline page_entry_t * 
printPTES (uintptr_t vaddr) {
  /* Pointer to the page table entry for the virtual address */
  page_entry_t *pge = 0;

  /* Get the base of the pml4 to traverse */
  unsigned char * cr3 = get_pagetable();
  if ((((uintptr_t)(cr3)) & 0xfffffffffffff000u) == 0)
    return 0;

  /* Get the VA of the pml4e for this vaddr */
  pml4e_t *pml4e = get_pml4eVaddr (cr3, vaddr);

  if (*pml4e & PG_V) {
    /* Get the VA of the pdpte for this vaddr */
    pdpte_t *pdpte = get_pdpteVaddr (pml4e, vaddr);
    if (*pdpte & PG_V) {
      /* 
       * The PDPE can be configurd in large page mode. If it is then we have the
       * entry corresponding to the given vaddr If not then we go deeper in the
       * page walk.
       */
      if (*pdpte & PG_PS) {
        pge = pdpte;
      } else {
        /* Get the pde associated with this vaddr */
        pde_t *pde = get_pdeVaddr (pdpte, vaddr);
        if (*pde & PG_V) {
          /* 
           * As is the case with the pdpte, if the pde is configured for large
           * page size then we have the corresponding entry. Otherwise we need
           * to traverse one more level, which is the last. 
           */
          if (*pde & PG_PS) {
            pge = pde;
          } else {
            pge = get_pteVaddr (pde, vaddr);
            printf ("SVA: PTE: %lx %lx %lx %lx\n", *pml4e, *pdpte, *pde, *pge);
          }
        }
      }
    }
  }

  /* Return the entry corresponding to this vaddr */
  return pge;
}

/*
 * Function: sva_remove_page()
 *
 * Description:
 *  This function informs the SVA VM that the system software no longer wants
 *  to use the specified page as a page table page.
 *
 * Inputs:
 *  paddr - The physical address of the page table page.
 */
void
sva_remove_page (uintptr_t paddr) {
  uint64_t tsc_tmp;
  if(tsc_read_enable_sva)
     tsc_tmp = sva_read_tsc();
  
  kernel_to_usersva_pcid();
  /* Disable interrupts so that we appear to execute as a single instruction. */
  unsigned long rflags = sva_enter_critical();

  /* Get the entry controlling the permissions for this pte PTP */
  page_entry_t *pte = get_pgeVaddr((uintptr_t)getVirtual (paddr));

  /* Get the page_desc for the l1 page frame */
  page_desc_t *pgDesc = getPageDescPtr(paddr);

  /*
   * Make sure that this is a page table page.  We don't want the system
   * software to trick us.
   */
  switch (pgDesc->type)  {
    case PG_L1:
    case PG_L2:
    case PG_L3:
    case PG_L4:
      break;

    default:
      /* Restore interrupts */
      panic ("SVA: undeclare bad page type: %lx %lx\n", paddr, pgDesc->type);
      sva_exit_critical (rflags);
      usersva_to_kernel_pcid();
      record_tsc(sva_remove_page_1_api, ((uint64_t) sva_read_tsc() - tsc_tmp));
      return;
      break;
  }

  /*
   * Check that there are no references to this page (i.e., there is no page
   * table entry that refers to this physical page frame).  If there is a
   * mapping, then someone is still using it as a page table page.  In that
   * case, ignore the request.
   *
   * Note that we check for a reference count of 1 because the page is always
   * mapped into the direct map.
   */
#ifdef SVA_DMAP
  if (pgDesc->count <= 2) {
#else
  if (pgDesc->count <= 1) {
#endif

#ifdef SVA_ASID_PG
    if(pgDesc->type == PG_L4)
    {
	uintptr_t other_cr3 = pgDesc->other_pgPaddr & ~PML4_SWITCH_DISABLE;
	
	if(other_cr3)
	{  
		page_desc_t *other_pgDesc = getPageDescPtr(other_cr3);
		SVA_ASSERT((other_pgDesc->count <= 2),
			    "the kernel or usersva version pml4 page table page still has reference.\n" );
		other_pgDesc->type = PG_UNUSED;
		page_entry_t *other_pte = get_pgeVaddr(getVirtual (other_cr3));
	        page_entry_store ((page_entry_t *) other_pte, setMappingReadWrite (*other_pte));
		sva_mm_flush_tlb(getVirtual(other_cr3));
		other_pgDesc->other_pgPaddr = 0;
		pgDesc->other_pgPaddr = 0;
	}
    }
#endif
    /*
     * Mark the page frame as an unused page.
     */
    pgDesc->type = PG_UNUSED;
   
    /*
     * Make the page writeable again.  Be sure to flush the TLBs to make the
     * change take effect right away.
     */
    page_entry_store ((page_entry_t *) pte, setMappingReadWrite (*pte));
    sva_mm_flush_tlb (getVirtual (paddr));
  } else {
    printf ("SVA: remove_page: type=%x count %x\n", pgDesc->type, pgDesc->count);
  }

  /* Restore interrupts */
  sva_exit_critical (rflags);
  usersva_to_kernel_pcid();
  record_tsc(sva_remove_page_2_api, ((uint64_t) sva_read_tsc() - tsc_tmp));
  return;
}

/*
 * Function: sva_get_kernel_pml4pg
 * 
 * Description:
 *   Return the physical address of the kernel pml4 page table page
 *
 * Input:
 *   paddr - the physical address of the original (user/sva verison) pml4 page table page
 */
uintptr_t sva_get_kernel_pml4pg(uintptr_t paddr)
{
	page_desc_t *pgDesc = getPageDescPtr(paddr);
	uintptr_t other_paddr = pgDesc->other_pgPaddr & ~PML4_SWITCH_DISABLE;
	return other_paddr;		
}


/* 
 * Function: sva_remove_mapping()
 *
 * Description:
 *  This function updates the entry to the page table page and is agnostic to
 *  the level of page table. The particular needs for each page table level are
 *  handled in the __update_mapping function. The primary function here is to
 *  set the mapping to zero, if the page was a PTP then zero it's data and set
 *  it to writeable.
 *
 * Inputs:
 *  pteptr - The location within the page table page for which the translation
 *           should be removed.
 */
void
sva_remove_mapping(page_entry_t * pteptr) {
  uint64_t tsc_tmp;
  if(tsc_read_enable_sva)
     tsc_tmp = sva_read_tsc();

  kernel_to_usersva_pcid();

  /* Disable interrupts so that we appear to execute as a single instruction. */
  unsigned long rflags = sva_enter_critical();

  /* Get the page_desc for the newly declared l4 page frame */
  page_desc_t *pgDesc = getPageDescPtr(*pteptr);

  /* Update the page table mapping to zero */
  __update_mapping (pteptr, ZERO_MAPPING);

#ifdef SVA_ASID_PG
  uintptr_t phys = getPhysicalAddr(pteptr);
  page_desc_t * cur_pgDesc = getPageDescPtr(phys);
  if(cur_pgDesc->type == PG_L4)
  {
   uintptr_t other_cr3 = cur_pgDesc->other_pgPaddr & ~PML4_SWITCH_DISABLE;
   if(other_cr3)
   {
        page_entry_t * other_pteptr = (page_entry_t *) ((unsigned long) getVirtual(other_cr3) | ((unsigned long) pteptr & vmask));
        __update_mapping (other_pteptr, ZERO_MAPPING);
   }
  }
#endif
  

  /* Restore interrupts */
  sva_exit_critical (rflags);
  usersva_to_kernel_pcid();
  record_tsc(sva_remove_mapping_api, ((uint64_t) sva_read_tsc() - tsc_tmp));
}


/* 
 * Function: sva_update_l1_mapping_checkglobal()
 *
 * Description:
 *  This function updates a Level-1 Mapping.  In other words, it adds a
 *  a direct translation from a virtual page to a physical page.
 *  Compared to sva_update_l1_mapping, this function checks whether the virtual 
 *  address falls within the sva internal memory. If yes, make sure the PTEs are
 *  not marked as global.
 *
 *  This function makes different checks to ensure the mapping
 *  does not bypass the type safety proved by the compiler.
 *
 * Inputs:
 *  pteptr - The location within the L1 page in which the new translation
 *           should be place.
 *  val    - The new translation to insert into the page table.
 */
void
sva_update_l1_mapping_checkglobal(pte_t * pteptr, page_entry_t val, unsigned long va) {
  uint64_t tsc_tmp;
  if(tsc_read_enable_sva)
     tsc_tmp = sva_read_tsc();

  kernel_to_usersva_pcid();
  /*
   * Disable interrupts so that we appear to execute as a single instruction.
   */
  unsigned long rflags = sva_enter_critical();

  if((va >= 0xffffffff819ef000u) && (va <= 0xffffffff89b96060u) )
  {
    val &= ~PG_G;
  }

  /*
   * Ensure that the PTE pointer points to an L1 page table.  If it does not,
   * then report an error.
   */
  page_desc_t * ptDesc = getPageDescPtr (getPhysicalAddr(pteptr));
  if ((ptDesc->type != PG_L1) && (!disableMMUChecks)) {
    panic ("SVA: MMU: update_l1 not an L1: %lx %lx: %lx\n", pteptr, val, ptDesc->type);
  }

  /*
   * Update the page table with the new mapping.
   */
  __update_mapping(pteptr, val);

  /* Restore interrupts */
  sva_exit_critical (rflags);

  usersva_to_kernel_pcid();

  record_tsc(sva_update_l1_mapping_api, ((uint64_t) sva_read_tsc() - tsc_tmp));
  return;
}

/* 
 * Function: sva_update_l1_mapping()
 *
 * Description:
 *  This function updates a Level-1 Mapping.  In other words, it adds a
 *  a direct translation from a virtual page to a physical page.
 *
 *  This function makes different checks to ensure the mapping
 *  does not bypass the type safety proved by the compiler.
 *
 * Inputs:
 *  pteptr - The location within the L1 page in which the new translation
 *           should be place.
 *  val    - The new translation to insert into the page table.
 */
void
sva_update_l1_mapping(pte_t * pteptr, page_entry_t val) {
  uint64_t tsc_tmp;
  if(tsc_read_enable_sva)
     tsc_tmp = sva_read_tsc();

  kernel_to_usersva_pcid();
  /*
   * Disable interrupts so that we appear to execute as a single instruction.
   */
  unsigned long rflags = sva_enter_critical();

  /*
   * Ensure that the PTE pointer points to an L1 page table.  If it does not,
   * then report an error.
   */
  page_desc_t * ptDesc = getPageDescPtr (getPhysicalAddr(pteptr));
  if ((ptDesc->type != PG_L1) && (!disableMMUChecks)) {
    panic ("SVA: MMU: update_l1 not an L1: %lx %lx: %lx\n", pteptr, val, ptDesc->type);
  }

  /*
   * Update the page table with the new mapping.
   */
  __update_mapping(pteptr, val);

  /* Restore interrupts */
  sva_exit_critical (rflags);

  usersva_to_kernel_pcid();

  record_tsc(sva_update_l1_mapping_api, ((uint64_t) sva_read_tsc() - tsc_tmp));
  return;
}

/*
 * Updates a level2 mapping (a mapping to a l1 page).
 *
 * This function checks that the pages involved in the mapping
 * are correct, ie pmdptr is a level2, and val corresponds to
 * a level1.
 */
void
sva_update_l2_mapping(pde_t * pdePtr, page_entry_t val) {
  uint64_t tsc_tmp;
  if(tsc_read_enable_sva)
     tsc_tmp = sva_read_tsc();

  kernel_to_usersva_pcid();
  /*
   * Disable interrupts so that we appear to execute as a single instruction.
   */
  unsigned long rflags = sva_enter_critical();

  /*
   * Ensure that the PTE pointer points to an L1 page table.  If it does not,
   * then report an error.
   */
  page_desc_t * ptDesc = getPageDescPtr (getPhysicalAddr (pdePtr));
  if ((ptDesc->type != PG_L2) && (!disableMMUChecks)) {
    panic ("SVA: MMU: update_l2 not an L2: %lx %lx: type=%lx count=%lx\n", pdePtr, val, ptDesc->type, ptDesc->count);
  }

  /*
   * Update the page mapping.
   */
  __update_mapping(pdePtr, val);

  /* Restore interrupts */
  sva_exit_critical (rflags);
  usersva_to_kernel_pcid();
  record_tsc(sva_update_l2_mapping_api, ((uint64_t) sva_read_tsc() - tsc_tmp));
  return;
}

/*
 * Updates a level3 mapping 
 */
void sva_update_l3_mapping(pdpte_t * pdptePtr, page_entry_t val) {
  uint64_t tsc_tmp;
  if(tsc_read_enable_sva)
     tsc_tmp = sva_read_tsc();

  kernel_to_usersva_pcid();
  /*
   * Disable interrupts so that we appear to execute as a single instruction.
   */
  unsigned long rflags = sva_enter_critical();

  /*
   * Ensure that the PTE pointer points to an L1 page table.  If it does not,
   * then report an error.
   */
  page_desc_t * ptDesc = getPageDescPtr (getPhysicalAddr (pdptePtr));
  if ((ptDesc->type != PG_L3) && (!disableMMUChecks)) {
    panic ("SVA: MMU: update_l3 not an L3: %lx %lx: %lx\n", pdptePtr, val, ptDesc->type);
  }

  __update_mapping(pdptePtr, val);

  /* Restore interrupts */
  sva_exit_critical (rflags);

  usersva_to_kernel_pcid();
  record_tsc(sva_update_l3_mapping_api, ((uint64_t) sva_read_tsc() - tsc_tmp));
  return;
}

/*
 * updates a level4 mapping 
 */
void sva_update_l4_mapping (pml4e_t * pml4ePtr, page_entry_t val) {
  uint64_t tsc_tmp;
  if(tsc_read_enable_sva)
     tsc_tmp = sva_read_tsc();

  kernel_to_usersva_pcid();
  /*
   * Disable interrupts so that we appear to execute as a single instruction.
   */
  unsigned long rflags = sva_enter_critical();

  /*
   * Ensure that the PTE pointer points to an L1 page table.  If it does not,
   * then report an error.
   */
  page_desc_t * ptDesc = getPageDescPtr (getPhysicalAddr (pml4ePtr));
  if ((ptDesc->type != PG_L4) && (!disableMMUChecks)) {
    panic ("SVA: MMU: update_l4 not an L4: %lx %lx: %lx\n", pml4ePtr, val, ptDesc->type);
  }


  __update_mapping(pml4ePtr, val);

#ifdef SVA_ASID_PG 
  uintptr_t other_cr3 = ptDesc->other_pgPaddr & ~PML4_SWITCH_DISABLE;
  if(other_cr3)
  {
    uintptr_t index = (uintptr_t)pml4ePtr & vmask;
    pml4e_t * kernel_pml4ePtr = (pml4e_t *)((uintptr_t) getVirtual(other_cr3) | index); 
    page_desc_t * kernel_ptDesc = getPageDescPtr(other_cr3);
    if((kernel_ptDesc->type != PG_L4) && (!disableMMUChecks)){
           panic ("SVA: MMU: update_l4 kernel or sva version pte not an L4: %lx %lx: %lx\n", kernel_pml4ePtr, val, kernel_ptDesc->type);
    }

    if(((index >> 3) == PML4PML4I) && ((val & PG_FRAME) == (getPhysicalAddr(pml4ePtr) & PG_FRAME)))
        val = other_cr3 | (val & 0xfff);
    __update_mapping(kernel_pml4ePtr, val);
  }
#endif

  /* Restore interrupts */
  sva_exit_critical (rflags);

  usersva_to_kernel_pcid();

  record_tsc(sva_update_l4_mapping_api, ((uint64_t) sva_read_tsc() - tsc_tmp));
  return;
}


/*
 * Function: sva_create_kernel_pml4pg
 *
 * Description:
 *   Record the kernel version pml4 page table page in the page descriptor
 * of the orignal (user/sva version) pml4 page table page. The kernel version 
 * does not have the mappings of ghost memory and SVA internal memory. 
 * Currently, for the pure purpose of measuring the overhead of ASID and 
 * page table manipulation, this kernel version pml4 page table page is entirely 
 * the same as the user/sva version to walk around a problem 
 * due to the feature of x86, which automatically saves interrupt context on one stack upon trap/interrupt.
 *
 * Input:
 *   orig_phys - the original pml4 page table page
 *   kernel_phys  - the kernel version pml4 page table page
 */

void sva_create_kernel_pml4pg(uintptr_t orig_phys, uintptr_t kernel_phys)
{
   page_desc_t * kernel_ptDesc = getPageDescPtr(kernel_phys);
   page_desc_t * usersva_ptDesc = getPageDescPtr(orig_phys);

   kernel_ptDesc->other_pgPaddr = orig_phys;
   usersva_ptDesc->other_pgPaddr = kernel_phys | PML4_SWITCH_DISABLE;

}

void sva_set_kernel_pml4pg_ready(uintptr_t orig_phys)
{
  page_desc_t * usersva_ptDesc = getPageDescPtr(orig_phys);
  usersva_ptDesc->other_pgPaddr = usersva_ptDesc->other_pgPaddr & ~PML4_SWITCH_DISABLE;

}<|MERGE_RESOLUTION|>--- conflicted
+++ resolved
@@ -1396,19 +1396,15 @@
  *  pg - The physical address of the top-level page table page.
  */
 void
-<<<<<<< HEAD
-sva_mm_load_pgtable (void * pg) {
+sva_mm_load_pgtable (void * pg_ptr) {
+  /* Cast the page table pointer to an integer */
+  uintptr_t pg = (uintptr_t) pg_ptr;
+
   uint64_t tsc_tmp;
   if(tsc_read_enable_sva)
      tsc_tmp = sva_read_tsc();
 
   kernel_to_usersva_pcid();
-=======
-sva_mm_load_pgtable (void * pg_ptr) {
-  /* Cast the page table pointer to an integer */
-  uintptr_t pg = (uintptr_t) pg_ptr;
-
->>>>>>> 6984b2a1
   /*
    * Disable interrupts so that we appear to execute as a single instruction.
    */
