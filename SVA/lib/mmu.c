/*===- mmu.c - SVA Execution Engine  =-------------------------------------===
 * 
 *                        Secure Virtual Architecture
 *
 * This file was developed by the LLVM research group and is distributed under
 * the University of Illinois Open Source License. See LICENSE.TXT for details.
 * 
 *===----------------------------------------------------------------------===
 *
 * Note: We try to use the term "frame" to refer to a page of physical memory
 *       and a "page" to refer to the virtual addresses mapped to the page of
 *       physical memory.
 *
 *===----------------------------------------------------------------------===
 */

#include <string.h>

#include <sys/types.h>

#include "icat.h"

#include "sva/callbacks.h"
#include "sva/config.h"
#include "sva/mmu.h"
#include "sva/mmu_intrinsics.h"
#include "sva/x86.h"
#include "sva/state.h"
#include "sva/util.h"

/* 
 * Defines for #if #endif blocks for commenting out lines of code
 */
/* Used to denote unimplemented code */
#define NOT_YET_IMPLEMENTED 0   

/* Used to denote obsolete code that hasn't been deleted yet */
#define OBSOLETE            0   

/* Define whether to enable DEBUG blocks #if statements */
#define DEBUG               0

/* Define whether or not the mmu_init code assumes virtual addresses */
#define USE_VIRT            0

/*
 *****************************************************************************
 * Function prototype declarations.
 *****************************************************************************
 */

/*
 * SVA direct mapping related functions
 */
static inline uintptr_t getPhysicalAddrKDMAP (void * v);
static inline uintptr_t getPhysicalAddrSVADMAP (void * v);

/* 
 * Function prototypes for finding the virtual address of page table components
 */
static inline page_entry_t * get_pgeVaddr (uintptr_t vaddr);

/*
 *****************************************************************************
 * Define paging structures and related constants local to this source file
 *****************************************************************************
 */

/* Flags whether the MMU has been initialized */
static unsigned char mmuIsInitialized = 0;

/*
 * Struct: PTInfo
 *
 * Description:
 *  This structure contains information on pages fetched from the OS that are
 *  used for page table pages that the SVA VM creates for its own purposes
 *  (e.g., secure memory).
 */
struct PTInfo {
  /* Virtual address of page provided by the OS */
  unsigned char * vosaddr;

  /* Physical address to which the virtual address is mapped. */
  uintptr_t paddr;

  /* Number of uses in this page table page */
  unsigned short uses;

  /* Flags whether this entry is used */
  unsigned char valid;
};


/*
 * Structure: PTPages
 *
 * Description:
 *  This table records information on pages fetched from the operating system
 *  that the SVA VM will use for its own purposes.
 */
struct PTInfo PTPages[1024] __attribute__ ((section ("svamem")));

/* Cache of page table pages */
extern unsigned char
SVAPTPages[1024][X86_PAGE_SIZE] __attribute__ ((section ("svamem")));

/* Array describing the physical pages. Used by SVA's MMU and EPT intrinsics.
 * The index is the physical page number.
 *
 * There is an "extern" declaration for this object in mmu.h so that the EPT
 * intrinsics can see it.
 */
page_desc_t page_desc[numPageDescEntries];

/*
 * Description:
 *  Given a page table entry value, return the page description associate with
 *  the frame being addressed in the mapping.
 *
 *  Also accepts a physical address pointer to any location in the frame in
 *  lieu of a PTE value, since (either way) we will mask off the higher and
 *  lower bits to yield the 4 kB-aligned frame pointer.
 *
 * Inputs:
 *  mapping: the mapping with the physical address of the referenced frame
 *           (or a physical address pointing anywhere within the frame)
 *
 * Return value:
 *  Pointer to the page_desc for this frame.
 */
page_desc_t * getPageDescPtr(unsigned long mapping) {
  unsigned long frameIndex = (mapping & PG_FRAME) / pageSize;
  if (frameIndex >= numPageDescEntries)
    panic ("SVA: getPageDescPtr: %lx %lx\n", frameIndex, numPageDescEntries);
  return page_desc + frameIndex;
}

void
printPageType (unsigned char * p) {
  printf ("SVA: page type: %p: %x\n", p, getPageDescPtr(getPhysicalAddr(p))->type);
  return;
}


/*
 * Function: init_mmu
 *
 * Description:
 *  Initialize MMU data structures.
 */
void 
init_mmu () {
  /* Initialize the page descriptor array */
  memset (page_desc, 0, sizeof (struct page_desc_t) * numPageDescEntries);
  return;
}



/*
 *****************************************************************************
 * Define helper functions for MMU operations
 *****************************************************************************
 */

/* Functions for aiding in declare and updating of page tables */

/*
 * Function: page_entry_store
 *
 * Description:
 *  This function takes a pointer to a page table entry and updates its value
 *  to the new value provided.
 *
 * Assumptions: 
 *  - This function assumes that write protection is enabled in CR0 (WP bit set
 *    to 1). 
 *
 * Inputs:
 *  *page_entry -: A pointer to the page entry to store the new value to, a
 *                 valid VA for accessing the page_entry.
 *  newVal      -: The new value to store, including the address of the
 *                 referenced page.
 *
 * Side Effect:
 *  - This function enables system wide write protection in CR0. 
 */
static inline void
page_entry_store (unsigned long *page_entry, page_entry_t newVal) {
  uint64_t tsc_tmp; 
  if (tsc_read_enable_sva)
     tsc_tmp = sva_read_tsc();

#ifdef SVA_DMAP
  uintptr_t ptePA = getPhysicalAddr(page_entry);
  unsigned long *page_entry_svadm = (unsigned long *) getVirtualSVADMAP(ptePA);
  page_desc_t *ptePG = getPageDescPtr(ptePA);

  /*
   * If we are setting a mapping within SVA's direct map, ensure it is a
   * writable mapping.
   *
   * (EJJ 8/28/18: Why is this code needed? I don't see anywhere in the SVA
   * source code where page_entry_store() would be called such that
   * ptePG->dmap would be true. It appears that SVA doesn't utilize
   * page_entry_store() when it sets up its direct map.)
   */
  if (ptePG->dmap) 
    newVal |= PG_RW;

  /* Write the new value to the page_entry */
  *page_entry_svadm = newVal;

#else
  /* Disable page protection so we can write to the referencing table entry */
  unprotect_paging();

  /* Write the new value to the page_entry */
  *page_entry = newVal;

  /* Reenable page protection */
  protect_paging();    
#endif

  record_tsc(page_entry_store_api, ((uint64_t) sva_read_tsc() - tsc_tmp));
}

/*
 *****************************************************************************
 * Page table page index and entry lookups 
 *****************************************************************************
 */

/*
 * Function: pt_update_is_valid()
 *
 * Description:
 *  This function assesses a potential page table update for a valid mapping.
 *
 *  It also works for extended page table (EPT) updates.
 *
 *  NOTE: This function assumes that the page being mapped in has already been
 *  declared and has its intial page metadata captured as defined in the
 *  initial mapping of the page.
 *
 * Inputs:
 *  *page_entry  - VA pointer to the page entry being modified
 *  newVal       - Representes the new value to write including the reference
 *                 to the underlying mapping.
 *
 * Return:
 *  0  - The update is not valid and should not be performed.
 *  1  - The update is valid but should disable write access.
 *  2  - The update is valid and can be performed.
 */
static inline unsigned char
pt_update_is_valid (page_entry_t *page_entry, page_entry_t newVal) {
  /* Collect associated information for the existing mapping */
  unsigned long origPA = *page_entry & PG_FRAME;
  page_desc_t *origPG = getPageDescPtr(origPA);

  /* Get associated information for the new page being mapped */
  unsigned long newPA = newVal & PG_FRAME;
  page_desc_t *newPG = getPageDescPtr(newPA);

  /* Get the page table page descriptor. */
  uintptr_t ptePAddr = getPhysicalAddr(page_entry);
  page_desc_t *ptePG = getPageDescPtr(ptePAddr);

  /* Is this an extended page table update? */
  unsigned char isEPT = (ptePG->type >= PG_EPTL1) && (ptePG->type <= PG_EPTL4);
 
  /* Return value */
  unsigned char retValue = 2;

  /*
   * If MMU checks are disabled, allow the page table entry to be modified.
   */
  if (disableMMUChecks)
    return retValue;

  /*
   * Determine if the page table pointer is within the kernel's direct map.
   * If not, then it's an error.
   *
   * TODO: This check can cause a panic because the SVA VM does not set up
   *       the kernel's direct map before starting the kernel. As a result,
   *       we get page table addresses that don't fall into the direct map.
   */
  SVA_NOOP_ASSERT(isDirectMap(page_entry), "SVA: MMU: Not direct map\n");

  /*
   * Verify that we're not trying to modify the PML4 entry that controls the
   * ghost address space.
   */
  if (vg) {
    if ((ptePG->type == PG_L4) && ((ptePAddr & PG_FRAME) == secmemOffset)) {
      panic("SVA: MMU: Kernel attempted to modify ghost memory pml4e!\n");
    }
  }

  /*
   * Verify that we're not modifying any of the page tables that control
   * the ghost virtual address space.  Ensuring that the page that we're
   * writing into isn't a ghost page table (along with the previous check)
   * should suffice.
   */
  if (vg) {
    SVA_ASSERT(!isGhostPTP(ptePG),
        "SVA: MMU: Kernel attempted to modify ghost memory mappings!\n");
  }

  /*
   * Verify that we're not attempting to establish a mapping to a ghost PTP.
   */
  if (isGhostPTP(newPG))
    panic("SVA: MMU: Kernel attempted to map a ghost PTP!");

  /*
   * Add check that the direct map is not being modified.
   */
  if ((PG_DML1 <= ptePG->type) && (ptePG->type <= PG_DML4)) {
    panic("SVA: MMU: Modifying direct map!\n");
  }

  /* 
   * If we aren't mapping a new page then we can skip several checks, and in
   * some cases we must, otherwise the checks will fail.
   */
  if (isPresent_maybeEPT(&newVal, isEPT)) {
    /*
     * If this is a last-level mapping (L1 or large page with PS bit set),
     * verify that the mapping points to physical memory the OS is allowed to
     * access.
     *
     * For non-last-level mappings, verify that the mappoing points to the
     * appropriate next-level page table.
     *
     * NOTE: PG_PS and PG_EPT_PS are the same bit (#7), so we can use the
     * same check for both regular and extended page tables.
     */
    if (ptePG->type == PG_L1 || ptePG->type == PG_EPTL1 || (newVal & PG_PS)) {
      /*
       * The OS is only allowed to create mappings to certain types of frames
       * (e.g., unused, kernel data, or user data frames). Some frame types
       * are allowed but are forced to be mapped non-writably (e.g. PTPs and
       * code pages).
       *
       * All requests to add mappings to frame types not explicitly handled
       * here are rejected by SVA. This is a "fail-closed" design that will
       * reduce the risk of loopholes as we add frame types in ongoing SVA
       * development.
       */
      switch (newPG->type) {
        /* These mappings are allowed without restriction. */
        case PG_UNUSED:
        case PG_TKDATA:
        case PG_TUDATA:
          break;

          /* These are allowed, but forced to be non-writable. */
        case PG_CODE:
          /*
           * NOTE (EJJ 8/25/18): This code was included in this function
           * before I refactored it. Based on the original comment, it
           * *appeared* to be intended to *allow* writable mappings to code
           * pages if they were in userspace. However, it was superseded by
           * another check which explicitly made all code-page mappings
           * non-writable (which is reflected in this switch table here in
           * the refactored code).
           *
           * If not for the superseding check, I believe this would have been
           * a security hole, since giving the kernel the power to make
           * writable mappings in userspace to any code page is as good as
           * allowing the kernel to make its own writable code page mappings.
           *
           * Perhaps what was intended (but incorrectly implemented) was to
           * allow writable mappings to code pages which have been declare to
           * SVA as being for use in userspace? (In any case, SVA doesn't
           * presently have a frame type to represent that.)
           *
           * I've included the code here, commented-out, for posterity in
           * case it existed for a reason which remains relevant. Please note
           * that it will not simply "work" if you uncomment it, because this
           * case falls through to "retValue = 1" (force non-writable) below,
           * which matches the *actual* behavior of the pre-refactoring code
           * (due to a superseding check which blanketly disallowed writable
           * code-page mappings).
           *
           *    Original comment:
           * New mappings to code pages are permitted as long as they are
           * either for user-space pages or do not permit write access.
           */
#if 0
          if (isCodePg(newPG)) {
            if ((newVal & (PG_RW | PG_U)) == (PG_RW)) {
              panic ("SVA: Making kernel code writeable: %lx %lx\n", newVA, newVal);
            }
          }
#endif
        case PG_L1:
        case PG_L2:
        case PG_L3:
        case PG_L4:
          /* NOTE (EJJ 8/25/18): This code was commented-out in the original
           * version of this function before I refactored it. I've left it
           * that way and have not changed the comment below because I'm not
           * entirely sure whether this code is still needed or worked
           * correctly (given it was commented out).
           */
          /* 
           * If the new page is a page table page, then we verify some page
           * table page specific checks. 
           *
           * If we have a page table page being mapped in and it currently
           * has a mapping to it, then we verify that the new VA from the new
           * mapping matches the existing currently mapped VA.   
           *
           * This guarantees that we each page table page (and the
           * translations within it) maps a singular region of the address
           * space.
           *
           * Otherwise, this is the first mapping of the page, and we should
           * record in what virtual address it is being placed.
           */
#if 0
          if (pgRefCount(newPG) > 1) {
            if (newPG->pgVaddr != page_entry) {
              panic ("SVA: PG: %lx %lx: type=%x\n",
                  newPG->pgVaddr, page_entry, newPG->type);
            }
            SVA_ASSERT (newPG->pgVaddr == page_entry,
                "MMU: Map PTP to second VA");
          } else {
            newPG->pgVaddr = page_entry;
          }
#endif
        case PG_EPTL1:
        case PG_EPTL2:
        case PG_EPTL3:
        case PG_EPTL4:
          retValue = 1;
          break;

          /* These are explicitly disallowed. */
        case PG_GHOST:
          /*
           * Silently ignore the mapping request. This reduces porting effort
           * because it's less likely to break something if the kernel
           * accidentally attempts to map a ghost page (as long as the kernel
           * doesn't actually try to access it).
           */
          printf("SVA: MMU: Kernel attempted to map a ghost page. "
              "Ignoring and continuing...\n");
          retValue = 0;
          break;
        case PG_SVA:
          panic("SVA: MMU: Kernel attempted to map an SVA page!");
          break;

          /* All other mapping types are disallowed. */
        default:
          panic("SVA: MMU: Kernel attempted to map a page of unrecognized type! "
              "paddr: 0x%lx; type: 0x%x", newPA, newPG->type);
          break;
      }
    } else { /* not an L1 or large page PTE */
      /*
       * This is a non-last-level mapping. Verify that it points to the
       * appropriate type of next-level PTP.
       */
      switch (ptePG->type) {
        case PG_L4:
          /* 
           * FreeBSD inserts a self mapping into the pml4, therefore it is
           * valid to map in an L4 page into the L4.
           *
           * TODO: Consider the security implications of allowing an L4 to
           *       map an L4.
           */
          SVA_ASSERT(isL3Pg(newPG) || isL4Pg(newPG), 
              "SVA: MMU: Mapping non-L3/L4 page into L4.");
          break;
        case PG_L3:
          SVA_ASSERT(isL2Pg(newPG),
              "SVA: MMU: Mapping non-L2 page into L3.");
          break;
        case PG_L2:
          SVA_ASSERT(isL1Pg(newPG),
              "SVA: MMU: Mapping non-L1 page into L2.");
          break;
        /* L1 mappings are always last-level, no case needed.
         * (We couldn't be in this "else" branch if it were true.)
         */

        case PG_EPTL4:
          SVA_ASSERT(isEPTL3Pg(newPG),
              "SVA: MMU: Mapping non-L3 EPT page into EPT L4.");
          break;
        case PG_EPTL3:
          SVA_ASSERT(isEPTL2Pg(newPG),
              "SVA: MMU: Mapping non-L2 EPT page into EPT L3.");
          break;
        case PG_EPTL2:
          SVA_ASSERT(isEPTL1Pg(newPG),
              "SVA: MMU: Mapping non-L1 EPT page into EPT L1.");
          break;
        /* L1 mappings are always last-level, no case needed. */

        default:
          SVA_ASSERT_UNREACHABLE(
              "SVA: MMU: attempted to use a page table update intrinsic on "
              "a page that isn't a PTP!");
          break;
      }
    } /* end else (not editing L1 or large-page PTP) */

    /* Don't allow existing kernel code mappings to be changed/removed. */
    if (origPA != newPA) {
      if (isCodePg(origPG)) {
        SVA_ASSERT((*page_entry & PG_U), "SVA: MMU: Kernel attempted to "
            "modify a kernel-space code page mapping!");
      }
    }

    /*
     * TODO: actually implement the checks described here. This comment has
     * been around for a while but doesn't actually correspond to any code.
     *
     * If the new mapping is set for user access, but the VA being used is to
     * kernel space, fail. Also capture in this check is if the new mapping is
     * set for super user access, but the VA being used is to user space, fail.
     *
     * 3 things to assess for matches: 
     *  - U/S Flag of new mapping
     *  - Type of the new mapping frame
     *  - Type of the PTE frame
     * 
     * Ensures the new mapping U/S flag matches the PT page frame type and the
     * mapped in frame's page type, as well as no mapping kernel code pages
     * into userspace.
     */
  } /* end if (new mapping is present) */

  return retValue;
}

/*
 * Function: updateNewPageData
 *
 * Description: 
 *  This function is called whenever we are inserting a new mapping into a page
 *  entry. The goal is to manage any SVA page data that needs to be set for
 *  tracking the new mapping with the existing page data. This is essential to
 *  enable the MMU verification checks.
 *
 * Inputs:
 *  mapping - The new mapping to be inserted in x86_64 page table format.
 *  isEPT - Whether we are updating a mapping in an extended page table.
 */
static inline void
updateNewPageData(page_entry_t mapping, unsigned char isEPT) {
  uintptr_t newPA = mapping & PG_FRAME;
  page_desc_t *newPG = getPageDescPtr(mapping);

  /*
   * If the new mapping is valid, update the counts for it.
   */
  if (isPresent_maybeEPT(&mapping, isEPT)) {
#if 0
    /*
     * If the new page is to a page table page and this is the first reference
     * to the page, we need to set the VA mapping this page so that the
     * verification routine can enforce that this page is only mapped
     * to a single VA. Note that if we have gotten here, we know that
     * we currently do not have a mapping to this page already, which
     * means this is the first mapping to the page. 
     */
    if (isPTP(newPG)) {
      newPG->pgVaddr = newVA;
    }
#endif

    /* 
     * Update the reference count for the new page frame. Check that we aren't
     * overflowing the counter.
     */
    SVA_ASSERT (pgRefCount(newPG) < ((1u << 13) - 1), 
                "MMU: overflow for the mapping count");
    newPG->count++;
  }

  return;
}

/*
 * Function: updateOrigPageData
 *
 * Description:
 *  This function updates the metadata for a page that is being removed from
 *  the mapping. 
 * 
 * Inputs:
 *  mapping - An x86_64 page table entry describing the old mapping of the page.
 *  isEPT - Whether we are updating a mapping in an extended page table.
 */
static inline void
updateOrigPageData(page_entry_t mapping, unsigned char isEPT) {
  uintptr_t origPA = mapping & PG_FRAME; 
  page_desc_t *origPG = getPageDescPtr(origPA);

  /* 
   * Only decrement the mapping count if the page has an existing valid
   * mapping.  Ensure that we don't drop the reference count below zero.
   */
  if (isPresent_maybeEPT(&mapping, isEPT) && (origPG->count)) {
    --(origPG->count);

    if(origPG->count == 1)
      invltlb_all();
  }

  return;
}

/*
 * Function: __do_mmu_update
 *
 * Description:
 *  This function manages metadata by updating the internal SVA reference
 *  counts for pages and then performs the actual update. 
 *
 *  Also works for extended page table (EPT) updates. Whether a regular or
 *  extended page table is being updated is inferred from the SVA frame type
 *  of the PTP being modified.
 *
 * Assumption:
 *  This function should only be called after the update has been validated
 *  to ensure it is safe (e.g. by pt_update_is_valid()). This is the case in
 *  the function's only current caller, __update_mapping().
 *
 * Inputs: 
 *  *page_entry  - VA pointer to the page entry being modified 
 *  mapping      - The new mapping to insert into page_entry
 */
static inline void
__do_mmu_update (pte_t * pteptr, page_entry_t mapping) {
  uintptr_t origPA = *pteptr & PG_FRAME;
  uintptr_t newPA = mapping & PG_FRAME;

  /* Is this an extended page table update? */
  uintptr_t ptePaddr = getPhysicalAddr(pteptr);
  page_desc_t *ptePG = getPageDescPtr(ptePaddr);
  unsigned char isEPT = (ptePG->type >= PG_EPTL1) && (ptePG->type <= PG_EPTL4);

  /*
   * If we have a new mapping as opposed to just changing the flags of an
   * existing mapping, then update the SVA meta data for the pages. We know
   * that we have passed the validation checks so these updates have been
   * vetted.
   */
  if (newPA != origPA) {
    updateOrigPageData(*pteptr, isEPT);
    updateNewPageData(mapping, isEPT);
  } else if (isPresent_maybeEPT(pteptr, isEPT)
      && !isPresent_maybeEPT(&mapping, isEPT)) {
    /*
     * If the old mapping is marked valid but the new mapping is not, then
     * decrement the reference count of the old page.
     */
    updateOrigPageData(*pteptr, isEPT);
  } else if (!isPresent_maybeEPT(pteptr, isEPT)
      && isPresent_maybeEPT(&mapping, isEPT)) {
    /*
     * Contrariwise, if the old mapping is invalid but the new mapping is valid,
     * then increment the reference count of the new page.
     */
    updateNewPageData(mapping, isEPT);
  }

  /* Perform the actual write to into the page table entry */
  page_entry_store((page_entry_t *) pteptr, mapping);
  return;
}

/*
 * Function: initDeclaredPage
 *
 * Description:
 *  This function zeros out the physical page pointed to by frameAddr and
 *  changes the permissions of the page in the direct map to read-only.
 *  This function is agnostic as to which level page table entry we are
 *  modifying because the format of the entry is the same in all cases. 
 *
 * Assumption: This function should only be called by a declare intrinsic.
 *      Otherwise it has side effects that may break the system.
 *
 * Inputs:
 *  frameAddr: represents the physical address of this frame
 */
void 
initDeclaredPage (unsigned long frameAddr) {
  /*
   * Get the direct map virtual address of the physical address.
   */
  unsigned char * vaddr = getVirtual (frameAddr);

  /*
   * Initialize the contents of the page to zero.  This will ensure that no
   * existing page translations which have not been vetted exist within the
   * page.
   */
  memset (vaddr, 0, X86_PAGE_SIZE);

  /*
   * Get a pointer to the page table entry that maps the physical page into the
   * direct map.
   */
  page_entry_t * page_entry = get_pgeVaddr ((uintptr_t)vaddr);
  if (page_entry) {
    /*
     * Make the direct map entry for the page read-only to ensure that the OS
     * goes through SVA to make page table changes.  Also be sure to flush the
     * TLBs for the direct map address to ensure that it's made read-only
     * right away.
     */
    if (((*page_entry) & PG_PS) == 0) {
      page_entry_store (page_entry, setMappingReadOnly(*page_entry));
      sva_mm_flush_tlb (vaddr);
    }
  }

  return;
}

/*
 * Function: __update_mapping
 *
 * Description:
 *  Mapping update function that is agnostic to the level of page table. Most
 *  of the verification code is consistent regardless of which level page
 *  update we are doing. 
 *
 *  Also works for extended page table (EPT) updates. Whether a regular or
 *  extended page table is being updated is inferred from the SVA frame type
 *  of the PTP being modified.
 *
 * Inputs:
 *  - pageEntryPtr : reference to the page table entry to insert the mapping
 *      into
 *  - val : new entry value
 */
void
__update_mapping (pte_t * pageEntryPtr, page_entry_t val) {
  /* 
   * If the given page update is valid then store the new value to the page
   * table entry, else raise an error.
   */
  switch (pt_update_is_valid((page_entry_t *) pageEntryPtr, val)) {
    case 1:
      val = setMappingReadOnly(val);
      __do_mmu_update((page_entry_t *) pageEntryPtr, val);
      break;

    case 2:
      __do_mmu_update((page_entry_t *) pageEntryPtr, val);
      break;

    case 0:
      /* Silently ignore the request */
      return;

    default:
      panic("##### SVA invalid page update!!!\n");
  }

  return;
}

/* Functions for finding the virtual address of page table components */

/* 
 * Function: get_pgeVaddr
 *
 * Description:
 *  This function does page walk to find the entry controlling access to the
 *  specified address. The function takes into consideration the potential use
 *  of larger page sizes.
 * 
 * Inputs:
 *  vaddr - Virtual Address to find entry for
 *
 * Return value:
 *  0 - There is no mapping for this virtual address.
 *  Otherwise, a pointer to the PTE that controls the mapping of this virtual
 *  address is returned.
 */
static inline page_entry_t * 
get_pgeVaddr (uintptr_t vaddr) {
  /* Pointer to the page table entry for the virtual address */
  page_entry_t *pge = 0;

  /* Get the base of the pml4 to traverse */
  uintptr_t cr3 = (uintptr_t) get_pagetable();
  if ((cr3 & 0xfffffffffffff000u) == 0)
    return 0;

  /* Get the VA of the pml4e for this vaddr */
  pml4e_t *pml4e = get_pml4eVaddr ((unsigned char *)cr3, vaddr);

  if (*pml4e & PG_V) {
    /* Get the VA of the pdpte for this vaddr */
    pdpte_t *pdpte = get_pdpteVaddr (pml4e, vaddr);
    if (*pdpte & PG_V) {
      /* 
       * The PDPE can be configurd in large page mode. If it is then we have the
       * entry corresponding to the given vaddr If not then we go deeper in the
       * page walk.
       */
      if (*pdpte & PG_PS) {
        pge = pdpte;
      } else {
        /* Get the pde associated with this vaddr */
        pde_t *pde = get_pdeVaddr (pdpte, vaddr);
        if (*pde & PG_V) {
          /* 
           * As is the case with the pdpte, if the pde is configured for large
           * page size then we have the corresponding entry. Otherwise we need
           * to traverse one more level, which is the last. 
           */
          if (*pde & PG_PS) {
            pge = pde;
          } else {
            pge = get_pteVaddr (pde, vaddr);
          }
        }
      }
    }
  }

  /* Return the entry corresponding to this vaddr */
  return pge;
}


/*
 * Function: getPhysicalAddrDMAP()
 *
 * Description:
 *  Find the physical page number of the specified virtual address based on kernel direct mapping.
 */

static inline uintptr_t
getPhysicalAddrKDMAP (void * v) {
 return  ((uintptr_t) v & ~0xfffffe0000000000u);
}



/*
 * Function: getPhysicalAddrSVADMAP()
 *
 * Description:
 *  Find the physical page number of the specified virtual address based on SVA direct mapping.
 */

static inline uintptr_t
getPhysicalAddrSVADMAP (void * v) {
 return  ((uintptr_t) v & ~SVADMAPSTART);
}


/*
 * Function: getPhysicalAddrFromPML4E()
 *
 * Description:
 *  Find the physical page number of the specified virtual address.  Begin the
 *  translation starting from the specified PML4E.
 *
 * Inputs:
 *  v - The virtual address to look up.
 *  pmlr4e - A pointer to the PML4E entry from which to start the lookup.
 *
 * Outputs:
 *  paddr - A pointer into which to store the physical address.
 *
 * Return value:
 *  1 - A physical frame was mapped at the specified virtual address.
 *  0 - No frame was mapped at the specified virtual address.
 */
unsigned char
getPhysicalAddrFromPML4E (void * v, pml4e_t * pml4e, uintptr_t * paddr) {
  /* Mask to get the proper number of bits from the virtual address */
  static const uintptr_t vmask = 0x0000000000000fffu;

  /* Virtual address to convert */
  uintptr_t vaddr  = ((uintptr_t) v);

  /* Offset into the page table */
  uintptr_t offset = 0;

  /*
   * Determine if the PML4E is present.  If not, stop the page table walk.
   */
  if (((*pml4e) & PG_V) == 0) {
    return 0;
  }

  /*
   * Use the PML4E to get the address of the PDPTE.
   */
  pdpte_t * pdpte = get_pdpteVaddr (pml4e, vaddr);

  /*
   * Determine if the PDPTE is present.  If not, stop the page table walk.
   */
  if (((*pdpte) & PG_V) == 0) {
    return 0;
  }

  /*
   * Determine if the PDPTE has the PS flag set.  If so, then it's pointing to
   * a 1 GB page; return the physical address of that page.
   */
  if ((*pdpte) & PTE_PS) {
    *paddr = (*pdpte & 0x000fffffc0000000u) + (vaddr & 0x3fffffffu);
    return 1;
  }

  /*
   * Find the page directory entry table from the PDPTE value.
   */
  pde_t * pde = get_pdeVaddr (pdpte, vaddr);

  /*
   * Determine if the PDE is present.  If not, stop the page table walk.
   */
  if (((*pde) & PG_V) == 0) {
    return 0;
  }

  /*
   * Determine if the PDE has the PS flag set.  If so, then it's pointing to a
   * 2 MB page; return the physical address of that page.
   */
  if ((*pde) & PTE_PS) {
    *paddr = ((*pde & 0x000fffffffe00000u) + (vaddr & 0x1fffffu));
    return 1;
  }

  /*
   * Find the PTE pointed to by this PDE.
   */
  pte_t * pte = get_pteVaddr (pde, vaddr);

  /*
   * Compute the physical address.
   */
  if ((*pte) & PG_V) {
    offset = vaddr & vmask;
    *paddr = ((*pte & 0x000ffffffffff000u) + offset);
    return 1;
  }

  /* No entry was found.  Return zero */
  return 0;
}

/*
 * Function: getPhysicalAddr()
 *
 * Description:
 *  Find the physical page number of the specified virtual address using the
 *  virtual address space currently in use on this processor.
 */
uintptr_t
getPhysicalAddr (void * v) {
  /* Mask to get the proper number of bits from the virtual address */
  static const uintptr_t vmask = 0x0000000000000fffu;

  /* Virtual address to convert */
  uintptr_t vaddr  = ((uintptr_t) v);

  /* Physical address */
  uintptr_t paddr;

  /*
   * If the pointer is within the kernel's direct map, use a simple
   * bit-masking operation to convert the virtual address to a physical
   * address.
   */
  if (((uintptr_t) v >= 0xfffffe0000000000u) && ((uintptr_t) v < 0xffffff0000000000u))
       return getPhysicalAddrKDMAP(v);

  /*
   * If the virtual address falls within the SVA VM's direct map, use a simple
   * bit-masking operation to find the physical address.
   */
#ifdef SVA_DMAP
  if (((uintptr_t) v >= SVADMAPSTART) && ((uintptr_t) v <= SVADMAPEND))
       return getPhysicalAddrSVADMAP(v);
#endif

  /*
   * Get the currently active page table.
   */
  unsigned char * cr3 = get_pagetable();

  /*
   * Get the address of the PML4e.
   */
  pml4e_t * pml4e = get_pml4eVaddr (cr3, vaddr);

  /*
   * Perform the rest of the page table walk.
   */
  if (getPhysicalAddrFromPML4E (v, pml4e, &paddr)) {
    return paddr;
  }

  return 0;
}

/*
 * Function: removeOSDirectMap
 * 
 * Description:
 *  This function removes the OS's direct mapping page table entry
 *  translating the virtual address of the newly allocated SVA page 
 *  table page for ghost memory.
 *
 * Inputs:
 *  v    -   Virtual address of the page table page of ghost memory*
 *  val  -   The translation to insert into the direct mapping
 */

void
removeOSDirectMap (void * v) {

  /* Mask to get the proper number of bits from the virtual address */
  static const uintptr_t vmask = 0x0000000000000fffu;

  /* Virtual address to convert */
  uintptr_t vaddr  = ((uintptr_t) v);

  /* Offset into the page table */
  uintptr_t offset = 0;

  /*
   * Get the currently active page table.
   */
  unsigned char * cr3 = get_pagetable();

  /*
   * Get the address of the PML4e.
   */
  pml4e_t * pml4e = get_pml4eVaddr (cr3, vaddr);

  /*
   * Use the PML4E to get the address of the PDPTE.
   */
  pdpte_t * pdpte = get_pdpteVaddr (pml4e, vaddr);

  /*
   * Determine if the PDPTE has the PS flag set.  If so, then it's pointing to
   * a 1 GB page; return the physical address of that page.
   */
  if ((*pdpte) & PTE_PS) {
    *pdpte = 0;
    return; 
  }

  /*
   * Find the page directory entry table from the PDPTE value.
   */
  pde_t * pde = get_pdeVaddr (pdpte, vaddr);

  /*
   * Determine if the PDE has the PS flag set.  If so, then it's pointing to a
   * 2 MB page; return the physical address of that page.
   */
  if ((*pde) & PTE_PS) {
    *pde = 0;
    return;
  }

  /*
   * Find the PTE pointed to by this PDE.
   */
  pte_t * pte = get_pteVaddr (pde, vaddr);

  if(*pte == 0)
  	panic("The direct mapping PTE of the SVA PTP does not exist");

  *pte = 0; 

  return;
}


/*
 * Function: allocPTPage()
 *
 * Description:
 *  This function allocates a page table page, initializes it, and returns it
 *  to the caller.
 */
static unsigned int
allocPTPage (void) {
  /* Index into the page table information array */
  unsigned int ptindex;

  /* Pointer to newly allocated memory */
  unsigned char * p;

  /*
   * Find an empty page table array entry to record information about this page
   * table page.  Note that we're a multi-processor system, so use an atomic to
   * keep things valid.
   *
   * Note that we leave the first entry reserved.  This permits us to use a
   * zero index to denote an invalid index.
   */
  for (ptindex = 1; ptindex < 1024; ++ptindex) {
    if (__sync_bool_compare_and_swap (&(PTPages[ptindex].valid), 0, 1)) {
      break;
    }
  }
  if (ptindex == 1024)
    panic ("SVA: allocPTPage: No more table space!\n");

  /*
   * Ask the system software for a page of memory.
   */
#ifdef SVA_DMAP
  if ((p = PTPages[ptindex].vosaddr) != NULL) {
#else
  if ((p = SVAPTPages[ptindex]) != NULL) {
#endif
    /*
     * Initialize the memory.
     */
    memset (p, 0, X86_PAGE_SIZE);

    /*
     * Record the information about the page in the page table page array.
     * We'll need the virtual address by which the system software knows the
     * page as well as the physical address so that the SVA VM can unmap it
     * later.
     */
#ifndef SVA_DMAP
    PTPages[ptindex].vosaddr = p;
    PTPages[ptindex].paddr   = getPhysicalAddr (p);
#endif
    /*
     * Set the type of the page to be a ghost page table page.
     */
    getPageDescPtr(getPhysicalAddr (p))->ghostPTP = 1;

    /*
     * Return the index in the table.
     */
    return ptindex;
  }

  return 0;
}

/*
 * Function: freePTPage()
 *
 * Description:
 *  Return an SVA VM page table page back to the operating system for use.
 */
void
freePTPage (unsigned int ptindex) {
  /*
   * Mark the entry in the page table page array as available.
   */
  PTPages[ptindex].valid = 0;

  /*
   * Change the type of the page table page.
   */
  getPageDescPtr(PTPages[ptindex].paddr)->ghostPTP = 0;

  return;
}

/*
 * Function: updateUses()
 *
 * Description:
 *  This function will update the number of present entries within a page table
 *  page that was allocated by the SVA VM.
 *
 * Inputs:
 *  ptp - A pointer to the page table page.  This does not need to be a page
 *        table page owned by the SVA VM.
 */
static void
updateUses (uintptr_t * ptp) {
  /* Page table page array index */
  unsigned int ptindex;

  /*
   * Find the physical address to which this virtual address is mapped.  We'll
   * use it to determine if this is an SVA VM page.
   */
  uintptr_t paddr = getPhysicalAddr (ptp) & 0xfffffffffffff000u;

  /*
   * Look for the page table page with the specified physical address.  If we
   * find it, increment the number of uses.
   */
  for (ptindex = 0; ptindex < 1024; ++ptindex) {
    if (paddr == PTPages[ptindex].paddr) {
      ++PTPages[ptindex].uses;
    }
  }

  return;
}

/*
 * Function: releaseUse()
 *
 * Description:
 *  This function will decrement the number of present entries within a page
 *  table page allocated by the SVA VM.
 *
 * Inputs:
 *  pde - A pointer to the page table page.  This does not need to be an SVA VM
 *        page table page.
 *
 * Return value:
 *  0 - The page is not a SVA VM page table page, or the page still has live
 *      references in it.
 *  Otherwise, the index into the page table array will be returned.
 */
static unsigned int
releaseUse (uintptr_t * ptp) {
  /* Page table page array index */
  unsigned int ptindex;

  /*
   * Find the physical address to which this virtual address is mapped.  We'll
   * use it to determine if this is an SVA VM page.
   */
  uintptr_t paddr = getPhysicalAddr (ptp) & 0xfffffffffffff000u;

  /*
   * Look for the page table page with the specified physical address.  If we
   * find it, decrement the uses.
   */
  for (ptindex = 0; ptindex < 1024; ++ptindex) {
    if (paddr == PTPages[ptindex].paddr) {
      if ((--(PTPages[ptindex].uses)) == 0) {
        return ptindex;
      }
    }
  }

  return 0;
}

/*
 * Function: mapSecurePage()
 *
 * Description:
 *  Map a single frame of secure memory into the specified virtual address.
 *
 * Inputs:
 *  vaddr - The virtual address into which to map the physical page frame.
 *  paddr - The physical address of the page frame to map.
 *
 * Return value:
 *  The value of the PML4E entry mapping the secure memory region is returned.
 */
uintptr_t
mapSecurePage (uintptr_t vaddr, uintptr_t paddr) {
  
  /* PML4e value for the secure memory region */
  pml4e_t pml4eVal;
  /*
   * Ensure that this page is not being used for something else.
   */
  page_desc_t * pgDesc = getPageDescPtr (paddr);
  if (pgRefCount (pgDesc) > 1) {
    panic ("SVA: Ghost page still in use somewhere else!\n");
  }
  if (isPTP(pgDesc) || isCodePG (pgDesc)) {
    panic ("SVA: Ghost page has wrong type!\n");
  }

  /*
   * Disable protections.
   */
#ifndef SVA_DMAP
  unprotect_paging();
#endif
  /*
   * Get the PML4E of the current page table.  If there isn't one in the
   * table, add one.
   */
  pml4e_t * pml4e = get_pml4eVaddr (get_pagetable(), vaddr);
  if (!isPresent (pml4e)) {
    /* Page table page index */
    unsigned int ptindex;

    /* Fetch a new page table page */
    ptindex = allocPTPage ();

    /*
     * Install a new PDPTE entry using the page.
     */
    uintptr_t paddr = PTPages[ptindex].paddr;
    *pml4e = (paddr & addrmask) | PTE_CANWRITE | PTE_CANUSER | PTE_PRESENT;
  }

  /*
   * Enable writing to the virtual address space used for secure memory.
   */
  *pml4e |= PTE_CANUSER;

  /*
   * Record the value of the PML4E so that we can return it to the caller.
   */
  pml4eVal = *pml4e;

  /*
   * Get the PDPTE entry (or add it if it is not present).
   */
  pdpte_t * pdpte = get_pdpteVaddr (pml4e, vaddr);
  if (!isPresent (pdpte)) {
    /* Page table page index */
    unsigned int ptindex;

    /* Fetch a new page table page */
    ptindex = allocPTPage ();

    /*
     * Install a new PDPTE entry using the page.
     */
    uintptr_t pdpte_paddr = PTPages[ptindex].paddr;
    *pdpte = (pdpte_paddr & addrmask) | PTE_CANWRITE | PTE_CANUSER | PTE_PRESENT;

    /*
     * Note that we've added another translation to the pml4e.
     */
    updateUses (pdpte);
  }
  *pdpte |= PTE_CANUSER;

  if ((*pdpte) & PTE_PS) {
    printf ("mapSecurePage: PDPTE has PS BIT\n");
  }

  /*
   * Get the PDE entry (or add it if it is not present).
   */
  pde_t * pde = get_pdeVaddr (pdpte, vaddr);
  if (!isPresent (pde)) {
    /* Page table page index */
    unsigned int ptindex;

    /* Fetch a new page table page */
    ptindex = allocPTPage ();

    /*
     * Install a new PDE entry.
     */
    uintptr_t pde_paddr = PTPages[ptindex].paddr;
    *pde = (pde_paddr & addrmask) | PTE_CANWRITE | PTE_CANUSER | PTE_PRESENT;

    /*
     * Note that we've added another translation to the pdpte.
     */
    updateUses (pde);
  }
  *pde |= PTE_CANUSER;

  if ((*pde) & PTE_PS) {
    printf ("mapSecurePage: PDE has PS BIT\n");
  }

  /*
   * Get the PTE entry (or add it if it is not present).
   */
  pte_t * pte = get_pteVaddr (pde, vaddr);
#if 0
  if (isPresent (pte)) {
    panic ("SVA: mapSecurePage: PTE is present: %p!\n", pte);
  }
#endif

  /*
   * Modify the PTE to install the physical to virtual page mapping.
   */
  *pte = (paddr & addrmask) | PTE_CANWRITE | PTE_CANUSER | PTE_PRESENT;

  /*
   * Note that we've added another translation to the pde.
   */
  updateUses (pte);

  /*
   * Mark the physical page frame as a ghost memory page frame.
   */
  getPageDescPtr (paddr)->type = PG_GHOST;
 
  getPageDescPtr (paddr)->count = 1;
  /*
   * Mark the physical page frames used to map the entry as Ghost Page Table
   * Pages.  Note that we don't mark the PML4E as a ghost page table page
   * because it is also used to map traditional memory pages (it is a top-most
   * level page table page).
   */
  getPageDescPtr (get_pdptePaddr (pml4e, vaddr))->ghostPTP = 1;
  getPageDescPtr (get_pdePaddr (pdpte, vaddr))->ghostPTP = 1;
  getPageDescPtr (get_ptePaddr (pde, vaddr))->ghostPTP = 1;

  /*
   * Re-enable page protections.
   */
#ifndef SVA_DMAP
  protect_paging();
#endif

  return pml4eVal;
}

/*
 * Function: unmapSecurePage()
 *
 * Description:
 *  Unmap a single frame of secure memory from the specified virtual address.
 *
 * Inputs:
 *  threadp - A pointer to the SVA Thread for which we should release the frame
 *            of secure memory.
 *  v       - The virtual address to unmap.
 *
 * Return value:
 *  The physical address of the unmapped page on success, 0 otherwise
 *
 * TODO:
 *  Implement code that will tell other processors to invalidate their TLB
 *  entries for this page.
 */
uintptr_t
unmapSecurePage (struct SVAThread * threadp, unsigned char * v) {
  /*
   * Get the PML4E of the page table associated with the specified thread.
   */
  uintptr_t vaddr = (uintptr_t) v;
  uintptr_t paddr = 0;
  pdpte_t * pdpte = get_pdpteVaddr (&(threadp->secmemPML4e), vaddr);
  if (!isPresent (pdpte)) {
    return 0;
  }

  if ((*pdpte) & PTE_PS) {
    return 0;
  }

  /*
   * Get the PDE entry (or add it if it is not present).
   */
  pde_t * pde = get_pdeVaddr (pdpte, vaddr);
  if (!isPresent (pde)) {
    return 0;
  }

  if ((*pde) & PTE_PS) {
    return 0;
  }

  /*
   * Get the PTE entry (or add it if it is not present).
   */
  pte_t * pte = get_pteVaddr (pde, vaddr);
  if (!isPresent (pte)) {
    return 0;
  }

  page_desc_t * pageDesc = getPageDescPtr (*pte & PG_FRAME);
  pageDesc->count --;
  /*
   * Mark the physical frame's type as regular internal SVA memory, so it can
   * be safely returned to the frame cache.
   *
   * This is what the frame's type was when we first obtained it from the
   * frame cache (assuming that the preconditions on free_frame() have always
   * been upheld). Now that we are done using it as ghost memory, we return
   * it to this type.
   */
  if(pageDesc->count == 0)
    pageDesc->type = PG_SVA;

  /*
   * Modify the PTE so that the page is not present.
   */
#ifndef SVA_DMAP
  unprotect_paging();
#endif
  paddr = *pte & PG_FRAME;
  *pte = 0;

  /*
   * Invalidate any TLBs in the processor.
   */
  sva_mm_flush_tlb (v);

  /*
   * Go through and determine if any of the SVA VM pages tables are now unused.
   * If so, decrement their uses.
   *
   * The goal here is to make unused page tables have all unused entries so
   * that the operating system doesn't get confused.
   */
  unsigned int ptindex;
  if ((ptindex = releaseUse (pte))) {
    freePTPage (ptindex);
    *pde = 0;
    if ((ptindex = releaseUse (pde))) {
      freePTPage (ptindex);
      *pdpte = 0;
      if ((ptindex = releaseUse (pdpte))) {
        freePTPage (ptindex);
        threadp->secmemPML4e = 0;
#if 0
        if ((ptindex = releaseUse (getVirtual(*thread->secmemPML4e)))) {
          freePTPage (ptindex);
        }
#endif
      }
    }
  }

#ifndef SVA_DMAP
  /* Re-enable protection of page table pages */
  protect_paging();
#endif
  return paddr;
}

/*   Function: ghostmemCOW()
 *   
 *   Description: 
 *   Copy the parent's page table of ghost memory to the child. 
 *   Write protect these page table entries for both the parent and the child.
 *
 *   Inputs:
 *   oldThread - the SVAThread variable of the parent process
 *   newThread - the SVAThread variable of the child process   
 */
void
ghostmemCOW(struct SVAThread* oldThread, struct SVAThread* newThread)
{
    uintptr_t vaddr_start, vaddr_end, size;
    
    vaddr_start = (uintptr_t) SECMEMSTART;
    size = oldThread->secmemSize;
    vaddr_end = vaddr_start + size;    

   /*
    * Create the PML4E of the new process's page table. 
    */
    pml4e_t pml4e_val;

    /* Page table page index */
    unsigned int ptindex;

    /* Fetch a new page table page */
    ptindex = allocPTPage ();
    /*
     * Install a new PDPTE entry using the page.
     */
    uintptr_t paddr = PTPages[ptindex].paddr;
    pml4e_val = (paddr & addrmask) | PTE_CANWRITE | PTE_CANUSER | PTE_PRESENT;
    
    /*
     * Enable writing to the virtual address space used for secure memory.
     */
    pml4e_val |= PTE_CANUSER;
     
    newThread->secmemPML4e = pml4e_val;

    pdpte_t * src_pdpte = (pdpte_t *) get_pdpteVaddr (&(oldThread->secmemPML4e), vaddr_start);
    pdpte_t * pdpte = get_pdpteVaddr (&pml4e_val, vaddr_start);   

#ifndef SVA_DMAP
    unprotect_paging(); 
#endif
   
    for(uintptr_t vaddr_pdp = vaddr_start;
    vaddr_pdp < vaddr_end; 
    vaddr_pdp += NBPDP,\
    src_pdpte ++,\
    pdpte ++)
    {
      
           if(!isPresent (src_pdpte))
              continue;
           if (!isPresent (pdpte)) {
             /* Page table page index */
             unsigned int ptindex;

             /* Fetch a new page table page */
             ptindex = allocPTPage ();

             /*
              * Install a new PDPTE entry using the page.
              */
             uintptr_t pdpte_paddr = PTPages[ptindex].paddr;
             *pdpte = (pdpte_paddr & addrmask) | PTE_CANWRITE | PTE_CANUSER | PTE_PRESENT;
           }
           *pdpte |= PTE_CANUSER;

          /*
           * Note that we've added another translation to the pml4e.
           */
           updateUses (pdpte);

           if ((*pdpte) & PTE_PS) {
             printf ("ghostmemCOW: PDPTE has PS BIT\n");
           }

           pde_t * src_pde = get_pdeVaddr (src_pdpte, vaddr_pdp);
           pde_t * pde = get_pdeVaddr (pdpte, vaddr_pdp);
           for(uintptr_t vaddr_pde = vaddr_pdp;
           vaddr_pde < vaddr_pdp + NBPDP; 
           vaddr_pde += NBPDR,\
           src_pde ++,\
           pde ++) 
           {

             /*
              * Get the PDE entry (or add it if it is not present).
              */
              if(!isPresent (src_pde))
	        continue;
		  
	      if (!isPresent (pde)) {
                /* Page table page index */
     	        unsigned int ptindex;

                /* Fetch a new page table page */
	        ptindex = allocPTPage ();

                /*
                 * Install a new PDE entry.
                 */
                uintptr_t pde_paddr = PTPages[ptindex].paddr;
                *pde = (pde_paddr & addrmask) | PTE_CANWRITE | PTE_CANUSER | PTE_PRESENT;
               }
               *pde |= PTE_CANUSER;

               /*
          	* Note that we've added another translation to the pdpte.
           	*/
               updateUses (pde);

               if ((*pde) & PTE_PS) {
                 printf ("ghostmemCOW: PDE has PS BIT\n");
               }

               pte_t * src_pte = get_pteVaddr (src_pde, vaddr_pde);
               pte_t * pte = get_pteVaddr (pde, vaddr_pde);	
               for(uintptr_t vaddr_pte = vaddr_pde;
               vaddr_pte < vaddr_pde + NBPDR; 
               vaddr_pte += PAGE_SIZE,\
               src_pte ++,\
               pte ++)
               {
                  if(!isPresent (src_pte))
	            continue;

	       	  page_desc_t * pgDesc = getPageDescPtr (*src_pte & PG_FRAME);
		  
		  if(pgDesc->type != PG_GHOST)
                    panic("ghostmemCOW: page is not a ghost memory page! vaddr = 0x%lx, src_pte = 0x%lx, *src_pte = 0x%lx, src_pde = 0x%lx, *src_pde = 0x%lx\n", vaddr_pte, src_pte, *src_pte, src_pde, *src_pde);

               	  *src_pte &= ~PTE_CANWRITE; 
                  *pte = *src_pte;
      		  updateUses(pte);  
               	  pgDesc->count ++;
           	} 
     	}
     }
#ifndef SVA_DMAP
    protect_paging(); 
#endif
}

/*
 * Intrinsic: sva_mm_load_pgtable()
 *
 * Description:
 *  Set the current page table.  This implementation will also enable paging.
 *
 * Inputs:
 *  pg - The physical address of the top-level page table page.
 */
void
sva_mm_load_pgtable (void * pg_ptr) {
  /* Cast the page table pointer to an integer */
  uintptr_t pg = (uintptr_t) pg_ptr;

  uintptr_t data = 0;
   
  uint64_t tsc_tmp;
  if(tsc_read_enable_sva)
     tsc_tmp = sva_read_tsc();

  kernel_to_usersva_pcid();
  /*
   * Disable interrupts so that we appear to execute as a single instruction.
   */
  unsigned long rflags = sva_enter_critical();

  /*
   * Check that the new page table is an L4 page table page.
   */
  if ((mmuIsInitialized) && (!disableMMUChecks) && (getPageDescPtr(pg)->type != PG_L4)) {
    panic ("SVA: Loading non-L4 page into CR3: %lx %x\n", pg, getPageDescPtr (pg)->type);
  }
#ifdef SVA_ASID_PG
  invltlb_kernel();
  pg = ((unsigned long) pg & ~((unsigned long)1 << 63)) & ~0xfff;
#endif
  /*
   * Load the new page table.
   */
  __asm__ __volatile__ ("movq %0, %%cr3\n"
                        :
                        : "r" (pg)
                        : "memory");

  /*
   * Ensure that the secure memory region is still mapped within the current
   * set of page tables.
   */
  struct SVAThread * threadp = getCPUState()->currentThread;
  if (vg && threadp->secmemSize) {
    /* 
     * Unset page protection so that we can write into the top-level page-table
     * page if necessary.
     */
#ifndef SVA_DMAP
    unprotect_paging();
#endif
    /*
     * Get a pointer into the page tables for the secure memory region.
     */
#ifdef SVA_DMAP
    pml4e_t * secmemp = (pml4e_t *) getVirtualSVADMAP ((uintptr_t)get_pagetable() + secmemOffset);
#else
    pml4e_t * secmemp = (pml4e_t *) getVirtual ((uintptr_t)get_pagetable() + secmemOffset);
#endif
    /*
     * Restore the PML4E entry for the secure memory region.
     */
    *secmemp = threadp->secmemPML4e;
     
    /* 
     * Invalidate TLB since we update the PML4E entry for the secure memory region
     */
     __asm __volatile("movq %%cr3,%0" : "=r" (data));
     __asm __volatile("movq %0,%%cr3" : : "r" (data) : "memory");

     /*
     * Mark the page table pages as read-only again.
     */
#ifndef SVA_DMAP
    protect_paging();
#endif
  }

  /* Restore interrupts */
  sva_exit_critical (rflags);
  usersva_to_kernel_pcid();
  record_tsc(sva_mm_load_pgtable_api, ((uint64_t) sva_read_tsc() - tsc_tmp));
  return;
}

/*
 * Function: sva_load_cr0
 *
 * Description:
 *  SVA Intrinsic to load the cr0 value. We need to make sure write protection
 *  is enabled. 
 */
void 
sva_load_cr0 (unsigned long val) {
    uint64_t tsc_tmp;
    if(tsc_read_enable_sva)
       tsc_tmp = sva_read_tsc();


    val |= CR0_WP;
    _load_cr0(val);


    record_tsc(sva_load_cr0_api, ((uint64_t) sva_read_tsc() - tsc_tmp));
}


/*
 * Function: declare_ptp_and_walk_pt_entries
 *
 * Descriptions:
 *  This function recursively walks a page table and it's entries to initalize
 *  the SVA data structures for the given page. This function is meant to
 *  initialize SVA data structures so they mirror the static page table setup
 *  by a kernel. However, it uses the paging structure itself to walk the
 *  pages, which means it should be agnostic to the operating system being
 *  employed upon. The function only walks into page table pages that are valid
 *  or enabled. It also makes sure that if a given page table is already active
 *  in SVA then it skips over initializing its entries as that could cause an
 *  infinite loop of recursion. This is an issue in FreeBSD as they have a
 *  recursive mapping in the pml4 top level page table page.
 *  
 *  If a given page entry is marked as having a larger page size, such as may
 *  be the case with a 2MB page size for PD entries, then it doesn't traverse
 *  the page. Therefore, if the kernel page tables are configured correctly
 *  this won't initialize any SVA page descriptors that aren't in use.
 *
 *  The primary objective of this code is to for each valid page table page:
 *      [1] Initialize the page_desc for the given page
 *      [2] Set the page permissions as read only
 *
 * Assumptions:
 *  - The number of entries per page assumes a amd64 paging hardware mechanism.
 *    As such the number of entires per a 4KB page table page is 2^9 or 512
 *    entries. 
 *  - This page referenced in pageMapping has already been determined to be
 *    valid and requires SVA metadata to be created.
 *
 * Inputs:
 *   pageMapping: Page mapping associated with the given page being traversed.
 *                This mapping identifies the physical address/frame of the
 *                page table page so that SVA can initialize it's data
 *                structures then recurse on each entry in the page table page. 
 *  numPgEntries: The number of entries for a given level page table. 
 *     pageLevel: The page level of the given mapping {1,2,3,4}.
 *
 *
 * TODO: 
 *  - Modify the page entry number to be dynamic in some way to accomodate
 *    differing numbers of entries. This only impacts how we traverse the
 *    address structures. The key issue is that we don't want to traverse an
 *    entry that randomly has the valid bit set, but not have it point to a
 *    real page. For example, if the kernel did not zero out the entire page
 *    table page and only inserted a subset of entries in the page table, the
 *    non set entries could be identified as holding valid mappings, which
 *    would then cause this function to traverse down truly invalid page table
 *    pages. In FreeBSD this isn't an issue given the way they initialize the
 *    static mapping, but could be a problem given differnet intialization
 *    methods.
 *
 *  - Add code to mark direct map page table pages to prevent the OS from
 *    modifying them.
 *
 */
#define DEBUG_INIT 0
void 
declare_ptp_and_walk_pt_entries(page_entry_t *pageEntry, unsigned long
        numPgEntries, enum page_type_t pageLevel ) 
{ 
  int i;
  int traversedPTEAlready;
  enum page_type_t subLevelPgType;
  unsigned long numSubLevelPgEntries;
  page_desc_t *thisPg;
  page_entry_t pageMapping; 
  page_entry_t *pagePtr;

  /* Store the pte value for the page being traversed */
  pageMapping = *pageEntry;

  /* Set the page pointer for the given page */
#if USE_VIRT
  uintptr_t pagePhysAddr = pageMapping & PG_FRAME;
  pagePtr = (page_entry_t *) getVirtual(pagePhysAddr);
#else
  pagePtr = (page_entry_t *)(pageMapping & PG_FRAME);
#endif

  /* Get the page_desc for this page */
  thisPg = getPageDescPtr(pageMapping);

  /* Mark if we have seen this traversal already */
  traversedPTEAlready = (thisPg->type != PG_UNUSED);

#if DEBUG_INIT >= 1
  /* Character inputs to make the printing pretty for debugging */
  char * indent = "";
  char * l4s = "L4:";
  char * l3s = "\tL3:";
  char * l2s = "\t\tL2:";
  char * l1s = "\t\t\tL1:";

  switch (pageLevel){
    case PG_L4:
        indent = l4s;
        printf("%sSetting L4 Page: mapping:0x%lx\n", indent, pageMapping);
        break;
    case PG_L3:
        indent = l3s;
        printf("%sSetting L3 Page: mapping:0x%lx\n", indent, pageMapping);
        break;
    case PG_L2:
        indent = l2s;
        printf("%sSetting L2 Page: mapping:0x%lx\n", indent, pageMapping);
        break;
    case PG_L1:
        indent = l1s;
        printf("%sSetting L1 Page: mapping:0x%lx\n", indent, pageMapping);
        break;
    default:
        break;
  }
#endif

  /*
   * For each level of page we do the following:
   *  - Set the page descriptor type for this page table page
   *  - Set the sub level page type and the number of entries for the
   *    recursive call to the function.
   */
  switch(pageLevel){

    case PG_L4:

      thisPg->type = PG_L4;       /* Set the page type to L4 */
      thisPg->user = 0;           /* Set the priv flag to kernel */
      ++(thisPg->count);
      subLevelPgType = PG_L3;
      numSubLevelPgEntries = NPML4EPG;//    numPgEntries;
      break;

    case PG_L3:
      
      /* TODO: Determine why we want to reassign an L4 to an L3 */
      if (thisPg->type != PG_L4)
        thisPg->type = PG_L3;       /* Set the page type to L3 */
      thisPg->user = 0;           /* Set the priv flag to kernel */
      ++(thisPg->count);
      subLevelPgType = PG_L2;
      numSubLevelPgEntries = NPDPEPG; //numPgEntries;
      break;

    case PG_L2:
      
      /* 
       * If my L2 page mapping signifies that this mapping references a 1GB
       * page frame, then get the frame address using the correct page mask
       * for a L3 page entry and initialize the page_desc for this entry.
       * Then return as we don't need to traverse frame pages.
       */
      if ((pageMapping & PG_PS) != 0) {
#if DEBUG_INIT >= 1
        printf("\tIdentified 1GB page...\n");
#endif
        unsigned long index = (pageMapping & ~PDPMASK) / pageSize;
        if (page_desc[index].type == PG_UNUSED)
          page_desc[index].type = PG_TKDATA;
        page_desc[index].user = 0;           /* Set the priv flag to kernel */
        ++(page_desc[index].count);
        return;
      } else {
        thisPg->type = PG_L2;       /* Set the page type to L2 */
        thisPg->user = 0;           /* Set the priv flag to kernel */
        ++(thisPg->count);
        subLevelPgType = PG_L1;
        numSubLevelPgEntries = NPDEPG; // numPgEntries;
      }
      break;

    case PG_L1:
      /* 
       * If my L1 page mapping signifies that this mapping references a 2MB
       * page frame, then get the frame address using the correct page mask
       * for a L2 page entry and initialize the page_desc for this entry. 
       * Then return as we don't need to traverse frame pages.
       */
      if ((pageMapping & PG_PS) != 0){
#if DEBUG_INIT >= 1
        printf("\tIdentified 2MB page...\n");
#endif
        /* The frame address referencing the page obtained */
        unsigned long index = (pageMapping & ~PDRMASK) / pageSize;
        if (page_desc[index].type == PG_UNUSED)
          page_desc[index].type = PG_TKDATA;
        page_desc[index].user = 0;           /* Set the priv flag to kernel */
        ++(page_desc[index].count);
        return;
      } else {
        thisPg->type = PG_L1;       /* Set the page type to L1 */
        thisPg->user = 0;           /* Set the priv flag to kernel */
        ++(thisPg->count);
        subLevelPgType = PG_TKDATA;
        numSubLevelPgEntries = NPTEPG;//      numPgEntries;
      }
      break;

    default:
      printf("SVA: page type %d. Frame addr: %p\n",thisPg->type, pagePtr); 
      panic("SVA: walked an entry with invalid page type.");
  }
  
  /* 
   * There is one recursive mapping, which is the last entry in the PML4 page
   * table page. Thus we return before traversing the descriptor again.
   * Notice though that we keep the last assignment to the page as the page
   * type information. 
   */
  if(traversedPTEAlready) {
#if DEBUG_INIT >= 1
    printf("%s Recursed on already initialized page_desc\n", indent);
#endif
    return;
  }

#if DEBUG_INIT >= 1
  u_long nNonValPgs=0;
  u_long nValPgs=0;
#endif
  /* 
   * Iterate through all the entries of this page, recursively calling the
   * walk on all sub entries.
   */
  for (i = 0; i < numSubLevelPgEntries; i++){
   if ((pageLevel == PG_L4) && (i == 256))
	continue;
#if 0
    /*
     * Do not process any entries that implement the direct map.  This prevents
     * us from marking physical pages in the direct map as kernel data pages.
     */
    if ((pageLevel == PG_L4) && (i == (0xfffffe0000000000 / 0x1000))) {
      continue;
    }
#endif
#if OBSOLETE
    //pagePtr += (sizeof(page_entry_t) * i);
    //page_entry_t *nextEntry = pagePtr;
#endif
    page_entry_t * nextEntry = & pagePtr[i];

#if DEBUG_INIT >= 5
    printf("%sPagePtr in loop: %p, val: 0x%lx\n", indent, nextEntry, *nextEntry);
#endif

    /* 
     * If this entry is valid then recurse the page pointed to by this page
     * table entry.
     */
    if (*nextEntry & PG_V) {
#if DEBUG_INIT >= 1
      nValPgs++;
#endif 

      /* 
       * If we hit the level 1 pages we have hit our boundary condition for
       * the recursive page table traversals. Now we just mark the leaf page
       * descriptors.
       */
      if (pageLevel == PG_L1){
#if DEBUG_INIT >= 2
          printf("%sInitializing leaf entry: pteaddr: %p, mapping: 0x%lx\n",
                  indent, nextEntry, *nextEntry);
#endif
      } else {
#if DEBUG_INIT >= 2
      printf("%sProcessing:pte addr: %p, newPgAddr: %p, mapping: 0x%lx\n",
              indent, nextEntry, (*nextEntry & PG_FRAME), *nextEntry ); 
#endif
          declare_ptp_and_walk_pt_entries(nextEntry,
                  numSubLevelPgEntries, subLevelPgType); 
      }
    } 
#if DEBUG_INIT >= 1
    else {
      nNonValPgs++;
    }
#endif
  }

#if DEBUG_INIT >= 1
  SVA_ASSERT((nNonValPgs + nValPgs) == 512, "Wrong number of entries traversed");

  printf("%sThe number of || non valid pages: %lu || valid pages: %lu\n",
          indent, nNonValPgs, nValPgs);
#endif

}

/*
 * Function: declare_kernel_code_pages()
 *
 * Description:
 *  Mark all kernel code pages as code pages.
 *
 * Inputs: 
 *  btext - The first virtual address of the text segment.
 *  etext - The last virtual address of the text segment.
 */
void
declare_kernel_code_pages (uintptr_t btext, uintptr_t etext) {
  /* Get pointers for the pages */
  uintptr_t page;
  uintptr_t btextPage = getPhysicalAddr((void *)btext) & PG_FRAME;
  uintptr_t etextPage = getPhysicalAddr((void *)etext) & PG_FRAME;

  /*
   * Scan through each page in the text segment.  Note that it is a code page,
   * and make the page read-only within the page table.
   */
  for (page = btextPage; page < etextPage; page += pageSize) {
    /* Mark the page as both a code page and kernel level */
    page_desc[page / pageSize].type = PG_CODE;
    page_desc[page / pageSize].user = 0;

    /* Configure the MMU so that the page is read-only */
    page_entry_t * page_entry = get_pgeVaddr (btext + (page - btextPage));
    page_entry_store(page_entry, setMappingReadOnly (*page_entry));
  }
}

/*
 * Function: makePTReadOnly()
 *
 * Description:
 *  Scan through all of the page descriptors and find all the page descriptors
 *  for page table pages.  For each such page, make the virtual page that maps
 *  it into the direct map read-only.
 */
static inline void
makePTReadOnly (void) {
  /* Disable page protection */
  //unprotect_paging();

  /*
   * For each physical page, determine if it is used as a page table page.
   * If so, make its entry in the direct map read-only.
   */
  uintptr_t paddr;
  for (paddr = 0; paddr < memSize; paddr += pageSize) {
    enum page_type_t pgType = getPageDescPtr(paddr)->type;

    if ((PG_L1 <= pgType) && (pgType <= PG_L4)) {
      page_entry_t *pageEntry = get_pgeVaddr((uintptr_t) getVirtual(paddr));
      page_entry_store(pageEntry, setMappingReadOnly(*pageEntry));
    }
  }

  /* Re-enable page protection */
  //protect_paging();
}

<<<<<<< HEAD
=======
static __inline void
wrmsr(u_int msr, uint64_t newval)
{
  uint32_t low, high;
  low = newval;
  high = newval >> 32;
  __asm __volatile("wrmsr" : : "a" (low), "d" (high), "c" (msr));
}

>>>>>>> 30f1ca65
/* PCID-related functions: 
 * kernel pcid is 1, and user/SVA pcid is 0
 */

void usersva_to_kernel_pcid(void)
{
#ifdef SVA_ASID_PG
  unsigned long cr3;
  struct SVAThread * curThread;
  unsigned long pg = 0;

  __asm __volatile("movq %%cr3,%0" : "=r" (cr3));
  if(!(cr3 & 0x1))
  {
        page_desc_t * ptDesc = getPageDescPtr(cr3);
        pg = ptDesc->other_pgPaddr;
        pg = (pg == 0)? cr3 : pg;
        cr3 = (pg & ~0xfff) | 0x1 | ((unsigned long)1 << 63);
        __asm __volatile("movq %0,%%cr3" : : "r" (cr3) : "memory");

	if(tsc_read_enable_sva)
		as_num ++;
  }
#endif

#ifdef SVA_LLC_PART
  wrmsr(COS_MSR, OS_COS);
#endif
}

void kernel_to_usersva_pcid(void)
{
#ifdef SVA_ASID_PG
  unsigned long cr3;
  struct SVAThread * curThread;
  unsigned long pg = 0;

  __asm __volatile("movq %%cr3,%0" : "=r" (cr3));
  if(cr3 & 0x1)
  {
        page_desc_t * ptDesc = getPageDescPtr(cr3);
        pg = ptDesc->other_pgPaddr;
        pg = (pg == 0)? cr3 : pg;
        cr3 = (pg & ~0xfff) | ((unsigned long)1 << 63);
        __asm __volatile("movq %0,%%cr3" : : "r" (cr3) : "memory");

	if(tsc_read_enable_sva)
		as_num ++;
  }
#endif

#ifdef SVA_LLC_PART
  wrmsr(COS_MSR, SVA_COS);
#endif
}


/*
 * Function: remap_internal_memory()
 *
 * Description:
 *  Map sufficient physical memory into the SVA VM internal address space.
 *
 * Inputs:
 *  firstpaddr - A pointer to the first free physical address.
 *
 * Outputs:
 *  firstpaddr - The first free physical address is updated to account for the
 *               pages used in the remapping.
 */
void
remap_internal_memory (uintptr_t * firstpaddr) {
  /* Pointers to the internal SVA VM memory */
  extern char _svastart[];
  extern char _svaend[];

  /*
   * Determine how much memory we need to map into the SVA VM address space.
   */
  uintptr_t svaSize = ((uintptr_t) _svaend) - ((uintptr_t) _svastart);

  /*
   * Disable protections.
   */
#ifndef SVA_DMAP
  unprotect_paging();
#endif
  /*
   * Create a PML4E for the SVA address space.
   */
  pml4e_t pml4eVal;

  /*
   * Get the PML4E of the current page table.  If there isn't one in the
   * table, add one.
   */
  uintptr_t vaddr = 0xffffff8000000000u;
  pml4e_t * pml4e = get_pml4eVaddr (get_pagetable(), vaddr);
  if (!isPresent (pml4e)) {
    /* Allocate a new frame */
    uintptr_t paddr = *(firstpaddr);
    (*firstpaddr) += X86_PAGE_SIZE;

    /* Set the type of the frame */
    getPageDescPtr(paddr)->type = PG_L3;
    ++(getPageDescPtr(paddr)->count);

    /* Zero the contents of the frame */
#ifdef SVA_DMAP
    memset (getVirtualSVADMAP (paddr), 0, X86_PAGE_SIZE);
#else
    memset (getVirtual (paddr), 0, X86_PAGE_SIZE);
#endif
    /* Install a new PDPTE entry using the page  */
    *pml4e = (paddr & addrmask) | PTE_CANWRITE | PTE_PRESENT;
  }

  /*
   * Get the PDPTE entry (or add it if it is not present).
   */
  pdpte_t * pdpte = get_pdpteVaddr (pml4e, vaddr);
  if (!isPresent (pdpte)) {
    /* Allocate a new frame */
    uintptr_t pdpte_paddr = *(firstpaddr);
    (*firstpaddr) += X86_PAGE_SIZE;

    /* Set the type of the frame */
    getPageDescPtr(pdpte_paddr)->type = PG_L2;
    ++(getPageDescPtr(pdpte_paddr)->count);

    /* Zero the contents of the frame */
#ifdef SVA_DMAP
    memset (getVirtualSVADMAP (pdpte_paddr), 0, X86_PAGE_SIZE);
#else
    memset (getVirtual (pdpte_paddr), 0, X86_PAGE_SIZE);
#endif
    /* Install a new PDE entry using the page. */
    *pdpte = (pdpte_paddr & addrmask) | PTE_CANWRITE | PTE_PRESENT;
  }

  /*
   * Advance the physical address to the next 2 MB boundary.
   */
  if ((*firstpaddr & 0x0fffff)) {
    uintptr_t oldpaddr = *firstpaddr;
    *firstpaddr = ((*firstpaddr) + 0x200000) & 0xffffffffffc00000u;
    printf ("SVA: remap: %lx %lx\n", oldpaddr, *firstpaddr);
  }

  /*
   * Allocate 8 MB worth of SVA address space.
   */
  for (unsigned index = 0; index < 4; ++index) {
    /*
     * Get the PDE entry.
     */
    pde_t * pde = get_pdeVaddr (pdpte, vaddr);
    /* Allocate a new frame */
    uintptr_t pde_paddr = *(firstpaddr);
    (*firstpaddr) += (2 * 1024 * 1024);

    /*
     * Set the types of the frames
     */
    for (uintptr_t p = pde_paddr; p < *firstpaddr; p += X86_PAGE_SIZE) {
      getPageDescPtr(p)->type = PG_L1;
      ++(getPageDescPtr(p)->count);
    }

    /*
     * Install a new PDE entry.
     */
    *pde = (pde_paddr & addrmask) | PTE_CANWRITE | PTE_PRESENT | PTE_PS;
    *pde |= PG_G;

    /*
     * Verify that the mapping works.
     */
    unsigned char * p = (unsigned char *) vaddr;
#ifdef SVA_DMAP
    unsigned char * q = (unsigned char *) getVirtualSVADMAP (pde_paddr);
#else
    unsigned char * q = (unsigned char *) getVirtual (pde_paddr);
#endif
    for (unsigned index = 0; index < 100; ++index) {
      (*(p + index)) = ('a' + index);
    }

    for (unsigned index = 0; index < 100; ++index) {
      if ((*(q + index)) != ('a' + index))
        panic ("SVA: No match: %x: %lx != %lx\n", index, p + index, q + index);
    }

    /* Move to the next virtual address */
    vaddr += (2 * 1024 * 1024);
  }

  /*
   * Re-enable page protections.
   */
#ifndef SVA_DMAP
  protect_paging();
#endif
  return;
}

/*
 * Function: sva_create_dmap()
 *
 * Description:
 *  This function sets up the SVA direct mapping region.
 *
 * Input:
 * KPML4phys - phys addr of kernel level 4 page table page
 * DMPDPphys - phys addr of SVA direct mapping level 3 page table page
 * DMPDphys -  phys addr of SVA direct mapping level 2 page table page
 * DMPTphys -  phys addr of SVA direct mapping level 1 page table page
 * ndmpdp   -  number of SVA direct mapping level 3 page table pages
 * ndm1g    -  number of 1GB pages used for SVA direct mapping
 */

void
sva_create_dmap(void * KPML4phys, void * DMPDPphys,
void * DMPDphys, void * DMPTphys, int ndmpdp, int ndm1g)
{
  int i, j;

  for (i = 0; i < NPTEPG * NPDEPG * ndmpdp; i++) {
    ((pte_t *)DMPTphys)[i] = (uintptr_t) i << PAGE_SHIFT;
    ((pte_t *)DMPTphys)[i] |= PG_RW | PG_V 
#ifdef SVA_ASID_PG
      ;
#else
      | PG_G;
#endif
  }

  for (i = NPDEPG * ndm1g, j = 0; i < NPDEPG * ndmpdp; i++, j++) {
    ((pde_t *)DMPDphys)[j] = (uintptr_t)DMPTphys + ((uintptr_t)j << PAGE_SHIFT);
    /* Preset PG_M and PG_A because demotion expects it. */
    ((pde_t *)DMPDphys)[j] |= PG_RW | PG_V; /*| PG_PS | 
#ifdef SVA_ASID_PG
      PG_M | PG_A;
#else	
      PG_G | PG_M | PG_A;
#endif*/
  }

  for (i = 0/*384*/; i < 0 /*384*/ + ndm1g; i++) {
    ((pdpte_t *)DMPDPphys)[i] = (uintptr_t)(i /*- 384*/) << PDPSHIFT;
    /* Preset PG_M and PG_A because demotion expects it. */
    ((pdpte_t *)DMPDPphys)[i] |= PG_RW | PG_V | PG_PS | 
#ifdef SVA_ASID_PG
      PG_M | PG_A;
#else	
      PG_G | PG_M | PG_A;
#endif
  }
  for (j = 0; i < /*384 +*/ ndmpdp; i++, j++) {
    ((pdpte_t *)DMPDPphys)[i] = (uintptr_t)DMPDphys + (uintptr_t)(j << PAGE_SHIFT);
    ((pdpte_t *)DMPDPphys)[i] |= PG_RW | PG_V | PG_U;
  }


  /* Connect the Direct Map slot(s) up to the PML4. */
  for (i = 0; i < NDMPML4E; i++) {
    ((pdpte_t *)KPML4phys)[DMPML4I + i] = (uintptr_t)DMPDPphys + (uintptr_t)
      (i << PAGE_SHIFT);
    ((pdpte_t *)KPML4phys)[DMPML4I + i] |= PG_RW | PG_V | PG_U;
  }


  for(i = 0; i < NDMPML4E; i++)
  {
    sva_declare_dmap_page((unsigned long)DMPDPphys + (i << PAGE_SHIFT));
  }

  for(i = 0; i < ndmpdp - ndm1g; i ++)
  {
    sva_declare_dmap_page((unsigned long)DMPDphys + (i << PAGE_SHIFT));
  }

  return;
}


/*
 * Instrinsic: sva_update_l4_dmap
 *
 * Description:
 *  This function updates the pml4 entries of a process with the SVA direct mapping.
 *
 * Input:
 *  pml4pg - the virtual address of the pml4 page table page to be updated
 *  index  - the index of the SVA direct mapping pml4 entry
 *  val    - the page table entry to be populated in
 */

void sva_update_l4_dmap(void * pml4pg, int index, page_entry_t val)
{
  if(index < NDMPML4E)
  sva_update_l4_mapping(&(((pdpte_t *)pml4pg)[DMPML4I + index]), val);
}


/*
 * Function: sva_mmu_init
 *
 * Description:
 *  This function initializes the sva mmu unit by zeroing out the page
 *  descriptors, capturing the statically allocated initial kernel mmu state,
 *  and identifying all kernel code pages, and setting them in the page
 *  descriptor array.
 *
 *  To initialize the sva page descriptors, this function takes the pml4 base
 *  mapping and walks down each level of the page table tree. 
 *
 *  NOTE: In this function we assume that the page mapping for the kpml4 has
 *  physical addresses in it. We then dereference by obtaining the virtual
 *  address mapping of this page. This works whether or not the processor is in
 *  a virtually addressed or physically addressed mode. 
 *
 * Inputs:
 *  - kpml4Mapping  : Mapping referencing the base kernel pml4 page table page
 *  - nkpml4e       : The number of entries in the pml4
 *  - firstpaddr    : A pointer to the physical address of the first free frame.
 *  - btext         : The first virtual address of the text segment.
 *  - etext         : The last virtual address of the text segment.
 */
void 
sva_mmu_init (pml4e_t * kpml4Mapping,
              unsigned long nkpml4e,
              uintptr_t * firstpaddr,
              uintptr_t btext,
              uintptr_t etext) {
  uint64_t tsc_tmp;
  if(tsc_read_enable_sva)
     tsc_tmp = sva_read_tsc();

  /* Get the virtual address of the pml4e mapping */
#if USE_VIRT
  pml4e_t * kpml4eVA = (pml4e_t *) getVirtual( (uintptr_t) kpml4Mapping);
#else
  pml4e_t * kpml4eVA = kpml4Mapping;
#endif

  /* Zero out the page descriptor array */
  memset (page_desc, 0, numPageDescEntries * sizeof(page_desc_t));

#if 0
  /*
   * Remap the SVA internal data structure memory into the part of the address
   * space protected by the sandboxing (SF) instrumentation.
   */
  remap_internal_memory(firstpaddr);
#endif

  /* Walk the kernel page tables and initialize the sva page_desc */
  declare_ptp_and_walk_pt_entries(kpml4eVA, nkpml4e, PG_L4);

  /* TODO: Set page_desc pages as SVA pages */

  /* Identify kernel code pages and intialize the descriptors */
  declare_kernel_code_pages(btext, etext);

#ifdef SVA_ASID_PG
  load_cr4(_rcr4()|CR4_PCIDE);
  /* Now load the initial value of the cr3 to complete kernel init */
  unsigned long kernel_pg = *kpml4Mapping & PG_FRAME;
  kernel_pg = (kernel_pg & ~0xfff) | 0x1;
#endif
  unprotect_paging();
#ifdef SVA_ASID_PG
  load_cr3(kernel_pg);
#else
  load_cr3(*kpml4Mapping & PG_FRAME);
#endif
  protect_paging();

  /*
   * Make existing page table pages read-only.
   *
   * TODO:
   *  Using this function on the SVA test machine with 16 GB of RAM worked when
   *  writing the Virtual Ghost and KCoFI papers.  However, either there has
   *  been a regression, or this code does not work on VirtualBox on Mac OS X
   *  with a 4 GB VM running SVA FreeBSD.  Either way, there is a bug that
   *  needs to be fixed.
   *
   *  (EJJ 8/24/18): As another data point, it seems to work fine without the
   *  hack on my virtual machine, with 2 GB of RAM, running under KVM on
   *  Linux.
   */
  if (!keepPTWriteableHack) {
    makePTReadOnly();
  }

  /*
   * Note that the MMU is now initialized.
   */
  mmuIsInitialized = 1;

#ifdef SVA_DMAP  
  int ptindex;
  unsigned char * p;
  for(ptindex = 0; ptindex < 1024; ++ptindex)
  {
	  if((p = SVAPTPages[ptindex]) == NULL)
		panic("SVAPTPages[%d] is not allocated\n", ptindex);  
	  PTPages[ptindex].paddr   = getPhysicalAddr (p);
	  PTPages[ptindex].vosaddr = getVirtualSVADMAP(PTPages[ptindex].paddr);
	  if(pgdef)
	  	removeOSDirectMap(getVirtual(PTPages[ptindex].paddr)); 
  }
  
#endif
  record_tsc(sva_mmu_init_api, ((uint64_t) sva_read_tsc() - tsc_tmp));
}

/*
 * Intrinsic: sva_declare_l1_page()
 *
 * Description:
 *  This intrinsic marks the specified physical frame as a Level 1 page table
 *  frame.  It will zero out the contents of the page frame so that stale
 *  mappings within the frame are not used by the MMU.
 *
 * Inputs:
 *  frameAddr - The address of the physical page frame that will be used as a
 *              Level 1 page frame.
 */
void
sva_declare_l1_page (uintptr_t frameAddr) {
  uint64_t tsc_tmp;
  if(tsc_read_enable_sva)
     tsc_tmp = sva_read_tsc();
  kernel_to_usersva_pcid();
  /* Disable interrupts so that we appear to execute as a single instruction. */
  unsigned long rflags = sva_enter_critical();

  /* Get the page_desc for the newly declared l4 page frame */
  page_desc_t *pgDesc = getPageDescPtr(frameAddr);

  /*
   * Make sure that this is already an L1 page, an unused page, or a kernel
   * data page.
   */
  switch (pgDesc->type) {
    case PG_UNUSED:
    case PG_L1:
    case PG_TKDATA:
      break;

    default:
      printf ("SVA: %lx %lx\n", page_desc, page_desc + numPageDescEntries);
      panic ("SVA: Declaring L1 for wrong page: frameAddr = %lx, pgDesc=%lx, type=%x\n", frameAddr, pgDesc, pgDesc->type);
      break;
  }

#ifdef SVA_DMAP
  /* A page can only be declared as a page table page if its reference count is less than 2.*/
  SVA_ASSERT((pgRefCount(pgDesc) <= 2), "sva_declare_l1_page: more than one virtual addresses are still using this page!");
#else
  /* A page can only be declared as a page table page if its reference count is 0 or 1.*/
  //SVA_ASSERT((pgRefCount(pgDesc) <= 1), "sva_declare_l1_page: more than one virtual addresses are still using this page!");
#endif

  /* 
   * Declare the page as an L1 page (unless it is already an L1 page).
   */
  if (pgDesc->type != PG_L1) {
    /*
     * Mark this page frame as an L1 page frame.
     */
    pgDesc->type = PG_L1;

    /*
     * Reset the virtual address which can point to this page table page.
     */
    pgDesc->pgVaddr = 0;

    /* 
     * Initialize the page data and page entry. Note that we pass a general
     * page_entry_t to the function as it enables reuse of code for each of the
     * entry declaration functions. 
     */
    initDeclaredPage(frameAddr);
  } else {
    panic ("SVA: declare L1: type = %x\n", pgDesc->type);
  }

  /* Restore interrupts */
  sva_exit_critical (rflags);
  usersva_to_kernel_pcid();
  record_tsc(sva_declare_l1_page_api, ((uint64_t) sva_read_tsc() - tsc_tmp));
  return;
}

/*
 * Intrinsic: sva_declare_l2_page()
 *
 * Description:
 *  This intrinsic marks the specified physical frame as a Level 2 page table
 *  frame.  It will zero out the contents of the page frame so that stale
 *  mappings within the frame are not used by the MMU.
 *
 * Inputs:
 *  frameAddr - The address of the physical page frame that will be used as a
 *              Level 2 page frame.
 */
void
sva_declare_l2_page (uintptr_t frameAddr) {
  uint64_t tsc_tmp;
  if(tsc_read_enable_sva)
     tsc_tmp = sva_read_tsc();

  kernel_to_usersva_pcid();
  /* Disable interrupts so that we appear to execute as a single instruction. */
  unsigned long rflags = sva_enter_critical();

  /* Get the page_desc for the newly declared l4 page frame */
  page_desc_t *pgDesc = getPageDescPtr(frameAddr);

  /*
   * Make sure that this is already an L2 page, an unused page, or a kernel
   * data page.
   */
  switch (pgDesc->type) {
    case PG_UNUSED:
    case PG_L2:
    case PG_TKDATA:
      break;

    default:
      printf ("SVA: %lx %lx\n", page_desc, page_desc + numPageDescEntries);
      panic ("SVA: Declaring L2 for wrong page: frameAddr = %lx, pgDesc=%lx, type=%x count=%x\n", frameAddr, pgDesc, pgDesc->type, pgDesc->count);
      break;
  }

#ifdef SVA_DMAP
 /* A page can only be declared as a page table page if its reference count is less than 2.*/
  SVA_ASSERT((pgRefCount(pgDesc) <= 2), "sva_declare_l2_page: more than one virtual addresses are still using this page!");
#else
  /* A page can only be declared as a page table page if its reference count is 0 or 1.*/
  //SVA_ASSERT((pgRefCount(pgDesc) <= 1), "sva_declare_l2_page: more than one virtual addresses are still using this page!");
#endif

  /* 
   * Declare the page as an L2 page (unless it is already an L2 page).
   */
  if (pgDesc->type != PG_L2) {
    /* Setup metadata tracking for this new page */
    pgDesc->type = PG_L2;

    /*
     * Reset the virtual address which can point to this page table page.
     */
    pgDesc->pgVaddr = 0;

    /* 
     * Initialize the page data and page entry. Note that we pass a general
     * page_entry_t to the function as it enables reuse of code for each of the
     * entry declaration functions. 
     */
    initDeclaredPage(frameAddr);
  }

  /* Restore interrupts */
  sva_exit_critical (rflags);
  usersva_to_kernel_pcid();
  record_tsc(sva_declare_l2_page_api, ((uint64_t) sva_read_tsc() - tsc_tmp));
  return;
}

/*
 * Intrinsic: sva_declare_l3_page()
 *
 * Description:
 *  This intrinsic marks the specified physical frame as a Level 3 page table
 *  frame.  It will zero out the contents of the page frame so that stale
 *  mappings within the frame are not used by the MMU.
 *
 * Inputs:
 *  frameAddr - The address of the physical page frame that will be used as a
 *              Level 3 page frame.
 */
void
sva_declare_l3_page (uintptr_t frameAddr) {
  uint64_t tsc_tmp;
  if(tsc_read_enable_sva)
     tsc_tmp = sva_read_tsc();
  kernel_to_usersva_pcid();
  /* Disable interrupts so that we appear to execute as a single instruction */
  unsigned long rflags = sva_enter_critical();

  /* Get the page_desc for the newly declared l4 page frame */
  page_desc_t *pgDesc = getPageDescPtr(frameAddr);

  /*
   * Make sure that this is already an L3 page, an unused page, or a kernel
   * data page.
   */
  switch (pgDesc->type) {
    case PG_UNUSED:
    case PG_L3:
    case PG_TKDATA:
      break;

    default:
      printf ("SVA: %lx %lx\n", page_desc, page_desc + numPageDescEntries);
      panic ("SVA: Declaring L3 for wrong page: frameAddr = %lx, pgDesc=%lx, type=%x count=%x\n", frameAddr, pgDesc, pgDesc->type, pgDesc->count);
      break;
  }

#ifdef SVA_DMAP
 /* A page can only be declared as a page table page if its reference count is less than 2.*/
  SVA_ASSERT((pgRefCount(pgDesc) <= 2), "sva_declare_l3_page: more than one virtual addresses are still using this page!");
#else
   /* A page can only be declared as a page table page if its reference count is 0 or 1.*/
  //SVA_ASSERT((pgRefCount(pgDesc) <= 1), "sva_declare_l3_page: more than one virtual addresses are still using this page!");
#endif

  /* 
   * Declare the page as an L3 page (unless it is already an L3 page).
   */
  if (pgDesc->type != PG_L3) {
    /* Mark this page frame as an L3 page frame */
    pgDesc->type = PG_L3;

    /*
     * Reset the virtual address which can point to this page table page.
     */
    pgDesc->pgVaddr = 0;

    /* 
     * Initialize the page data and page entry. Note that we pass a general
     * page_entry_t to the function as it enables reuse of code for each of the
     * entry declaration functions. 
     */
    initDeclaredPage(frameAddr);
  }

  /* Restore interrupts */
  sva_exit_critical (rflags);
  usersva_to_kernel_pcid();
  record_tsc(sva_declare_l3_page_api, ((uint64_t) sva_read_tsc() - tsc_tmp));
  return;
}

/*
 * Intrinsic: sva_declare_l4_page()
 *
 * Description:
 *  This intrinsic marks the specified physical frame as a Level 4 page table
 *  frame.  It will zero out the contents of the page frame so that stale
 *  mappings within the frame are not used by the MMU.
 *
 * Inputs:
 *  frameAddr - The address of the physical page frame that will be used as a
 *              Level 4 page frame.
 */
void
sva_declare_l4_page (uintptr_t frameAddr) {
  uint64_t tsc_tmp;
  if(tsc_read_enable_sva)
     tsc_tmp = sva_read_tsc();

  kernel_to_usersva_pcid();
  /* Disable interrupts so that we appear to execute as a single instruction. */
  unsigned long rflags = sva_enter_critical();

  /* Get the page_desc for the newly declared l4 page frame */
  page_desc_t *pgDesc = getPageDescPtr(frameAddr);

  /* 
   * Assert that this is a new L4. We don't want to declare an L4 with and
   * existing mapping
   */
#if 0
  SVA_ASSERT(pgRefCount(pgDesc) == 0, "MMU: L4 reference count non-zero.");
#endif

  /*
   * Make sure that this is already an L4 page, an unused page, or a kernel
   * data page.
   */
  switch (pgDesc->type) {
    case PG_UNUSED:
    case PG_L4:
    case PG_TKDATA:
      break;

    default:
      printf ("SVA: %lx %lx\n", page_desc, page_desc + numPageDescEntries);
      panic ("SVA: Declaring L4 for wrong page: frameAddr = %lx, pgDesc=%lx, type=%x\n", frameAddr, pgDesc, pgDesc->type);
      break;
  }

#ifdef SVA_DMAP
 /* A page can only be declared as a page table page if its reference count is 0 or 1.*/
  SVA_ASSERT((pgRefCount(pgDesc) <= 2), "sva_declare_l4_page: more than one virtual addresses are still using this page!");
#else
 /* A page can only be declared as a page table page if its reference count is less than 2.*/
  //SVA_ASSERT((pgRefCount(pgDesc) <= 1), "sva_declare_l4_page: more than one virtual addresses are still using this page!");
#endif
  /* 
   * Declare the page as an L4 page (unless it is already an L4 page).
   */
  if (pgDesc->type != PG_L4) {
    /* Mark this page frame as an L4 page frame */
    pgDesc->type = PG_L4;

    /*
     * Reset the virtual address which can point to this page table page.
     */
    pgDesc->pgVaddr = 0;

    /* 
     * Initialize the page data and page entry. Note that we pass a general
     * page_entry_t to the function as it enables reuse of code for each of the
     * entry declaration functions. 
     */
    initDeclaredPage(frameAddr);
  }

  /* Restore interrupts */
  sva_exit_critical (rflags);
  usersva_to_kernel_pcid();
  record_tsc(sva_declare_l4_page_api, ((uint64_t) sva_read_tsc() - tsc_tmp));
}

/*
 * Function: sva_declare_dmap_page()
 *
 * Description:
 *   Declare a physical page frame to be a page for SVA direct mapping
 *
 * Input:
 *   frameAddr - the address of a physical page frame
 */
void sva_declare_dmap_page(uintptr_t frameAddr)
 {
    getPageDescPtr(frameAddr)->dmap = 1;
 }

static inline page_entry_t * 
printPTES (uintptr_t vaddr) {
  /* Pointer to the page table entry for the virtual address */
  page_entry_t *pge = 0;

  /* Get the base of the pml4 to traverse */
  unsigned char * cr3 = get_pagetable();
  if ((((uintptr_t)(cr3)) & 0xfffffffffffff000u) == 0)
    return 0;

  /* Get the VA of the pml4e for this vaddr */
  pml4e_t *pml4e = get_pml4eVaddr (cr3, vaddr);

  if (*pml4e & PG_V) {
    /* Get the VA of the pdpte for this vaddr */
    pdpte_t *pdpte = get_pdpteVaddr (pml4e, vaddr);
    if (*pdpte & PG_V) {
      /* 
       * The PDPE can be configurd in large page mode. If it is then we have the
       * entry corresponding to the given vaddr If not then we go deeper in the
       * page walk.
       */
      if (*pdpte & PG_PS) {
        pge = pdpte;
      } else {
        /* Get the pde associated with this vaddr */
        pde_t *pde = get_pdeVaddr (pdpte, vaddr);
        if (*pde & PG_V) {
          /* 
           * As is the case with the pdpte, if the pde is configured for large
           * page size then we have the corresponding entry. Otherwise we need
           * to traverse one more level, which is the last. 
           */
          if (*pde & PG_PS) {
            pge = pde;
          } else {
            pge = get_pteVaddr (pde, vaddr);
            printf ("SVA: PTE: %lx %lx %lx %lx\n", *pml4e, *pdpte, *pde, *pge);
          }
        }
      }
    }
  }

  /* Return the entry corresponding to this vaddr */
  return pge;
}

/*
 * Function: sva_remove_page()
 *
 * Description:
 *  This function informs the SVA VM that the system software no longer wants
 *  to use the specified page as a page table page.
 *
 *  This intrinsic should be used to undeclare EPT PTPs as well as regular
 *  PTPs.
 *
 * Inputs:
 *  paddr - The physical address of the page table page.
 */
void
sva_remove_page (uintptr_t paddr) {
  uint64_t tsc_tmp;
  if(tsc_read_enable_sva)
     tsc_tmp = sva_read_tsc();
  
  kernel_to_usersva_pcid();
  /* Disable interrupts so that we appear to execute as a single instruction. */
  unsigned long rflags = sva_enter_critical();

  /*
   * Get the last-level page table entry in the kernel's direct map that
   * references this PTP.
   */
  page_entry_t *pte_kdmap = get_pgeVaddr((uintptr_t) getVirtual(paddr));

  /* Get the descriptor for the physical frame where this PTP resides. */
  page_desc_t *pgDesc = getPageDescPtr(paddr);

  /*
   * Make sure that this is a page table page.  We don't want the system
   * software to trick us.
   */
  switch (pgDesc->type) {
    case PG_L1:
    case PG_L2:
    case PG_L3:
    case PG_L4:
    case PG_EPTL1:
    case PG_EPTL2:
    case PG_EPTL3:
    case PG_EPTL4:
      break;

    default:
      panic("SVA: undeclare bad page type: %lx %lx\n", paddr, pgDesc->type);
      /* Restore interrupts and return to kernel page tables */
      sva_exit_critical(rflags);
      usersva_to_kernel_pcid();
      record_tsc(sva_remove_page_1_api, ((uint64_t) sva_read_tsc() - tsc_tmp));
      return;
      break;
  }

  /*
   * Check that there are no references to this page (i.e., there is no page
   * table entry that refers to this physical page frame).  If there is a
   * mapping, then someone is still using it as a page table page.  In that
   * case, ignore the request.
   *
   * Note that we check for a reference count of 1 because the page is always
   * mapped into the direct map.
   */
#ifdef SVA_DMAP
  if (pgDesc->count <= 2) {
#else
  if (pgDesc->count <= 1) {
#endif

#ifdef SVA_ASID_PG
    /*
     * If the PTP being undeclared is a level-4 PTP (non-EPT), undeclare the
     * kernel's copy of it in addition to the SVA/userspace copy.
     */
    if(pgDesc->type == PG_L4) {
      uintptr_t other_cr3 = pgDesc->other_pgPaddr & ~PML4_SWITCH_DISABLE;

      if(other_cr3) {
        page_desc_t *other_pgDesc = getPageDescPtr(other_cr3);
        SVA_ASSERT((other_pgDesc->count <= 2),
            "the kernel version pml4 page table page "
            "still has reference.\n" );

        /* Mark the page frame as an unused page. */
        other_pgDesc->type = PG_UNUSED;

        /*
         * Make the page writable again in the kernel's direct map. Be sure
         * to flush entries pointing to it in the TLBs so that the change
         * takes effect right away.
         */
        page_entry_t *other_pte =
          get_pgeVaddr((uintptr_t) getVirtual(other_cr3));
        page_entry_store(other_pte, setMappingReadWrite(*other_pte));
        sva_mm_flush_tlb(getVirtual(other_cr3));

        other_pgDesc->other_pgPaddr = 0;
        pgDesc->other_pgPaddr = 0;
      }
    }
#endif

    /* Mark the page frame as an unused page. */
    pgDesc->type = PG_UNUSED;
   
    /*
     * Make the page writeable again in the kernel's direct map. Be sure to
     * flush entries pointing to it in the TLBs so that the change takes
     * effect right away.
     */
    page_entry_store(pte_kdmap, setMappingReadWrite(*pte_kdmap));
    sva_mm_flush_tlb(getVirtual(paddr));
  } else {
    printf("SVA: remove_page: type=%x count %x\n", pgDesc->type, pgDesc->count);
  }

  /* Restore interrupts and return to kernel page tables */
  sva_exit_critical(rflags);
  usersva_to_kernel_pcid();
  record_tsc(sva_remove_page_2_api, ((uint64_t) sva_read_tsc() - tsc_tmp));
}

/*
 * Function: sva_get_kernel_pml4pg
 * 
 * Description:
 *   Return the physical address of the kernel pml4 page table page
 *
 * Input:
 *   paddr - the physical address of the original (user/sva verison) pml4 page table page
 */
uintptr_t sva_get_kernel_pml4pg(uintptr_t paddr)
{
	page_desc_t *pgDesc = getPageDescPtr(paddr);
	uintptr_t other_paddr = pgDesc->other_pgPaddr & ~PML4_SWITCH_DISABLE;
	return other_paddr;		
}


/* 
 * Function: sva_remove_mapping()
 *
 * Description:
 *  This function clears an entry in a page table page. It is agnostic to the
 *  level of page table (and whether we are dealing with an extended or
 *  regular page table). The particular needs for each page table level/type
 *  are handled in the __update_mapping function.
 *
 * Inputs:
 *  pteptr - The location within the page table page for which the translation
 *           should be removed.
 */
void
sva_remove_mapping(page_entry_t * pteptr) {
  uint64_t tsc_tmp;
  if(tsc_read_enable_sva)
    tsc_tmp = sva_read_tsc();

  kernel_to_usersva_pcid();
  /* Disable interrupts so that we appear to execute as a single instruction. */
  unsigned long rflags = sva_enter_critical();

  /* Update the page table mapping to zero */
  __update_mapping(pteptr, ZERO_MAPPING);

#ifdef SVA_ASID_PG
  /*
   * If we are removing a mapping in a level-4 page table (non-EPT), remove
   * it in the kernel's copy of the PML4 in addition to the SVA/userspace
   * copy.
   */
  uintptr_t ptePA = getPhysicalAddr(pteptr);
  page_desc_t *ptePG = getPageDescPtr(ptePA);

  if(ptePG->type == PG_L4) {
    uintptr_t other_cr3 = ptePG->other_pgPaddr & ~PML4_SWITCH_DISABLE;

    if(other_cr3) {
      page_entry_t * other_pteptr = (page_entry_t *)
        ((unsigned long) getVirtual(other_cr3)
         | ((unsigned long) pteptr & vmask));

      __update_mapping(other_pteptr, ZERO_MAPPING);
    }
  }
#endif

  /* Restore interrupts and return to kernel page tables */
  sva_exit_critical(rflags);
  usersva_to_kernel_pcid();
  record_tsc(sva_remove_mapping_api, ((uint64_t) sva_read_tsc() - tsc_tmp));
}


/* 
 * Function: sva_update_l1_mapping_checkglobal()
 *
 * Description:
 *  This function updates a Level-1 Mapping.  In other words, it adds a
 *  a direct translation from a virtual page to a physical page.
 *  Compared to sva_update_l1_mapping, this function checks whether the virtual 
 *  address falls within the sva internal memory. If yes, make sure the PTEs are
 *  not marked as global.
 *
 *  This function makes different checks to ensure the mapping
 *  does not bypass the type safety proven by the compiler.
 *
 * Inputs:
 *  pteptr - The location within the L1 page in which the new translation
 *           should be placed.
 *  val    - The new translation to insert into the page table.
 */
void
sva_update_l1_mapping_checkglobal(pte_t * pteptr, page_entry_t val, unsigned long va) {
  uint64_t tsc_tmp;
  if(tsc_read_enable_sva)
     tsc_tmp = sva_read_tsc();

  kernel_to_usersva_pcid();
  /*
   * Disable interrupts so that we appear to execute as a single instruction.
   */
  unsigned long rflags = sva_enter_critical();

  if((va >= 0xffffffff819ef000u) && (va <= 0xffffffff89b96060u) )
  {
    val &= ~PG_G;
  }

  /*
   * Ensure that the PTE pointer points to an L1 page table.  If it does not,
   * then report an error.
   */
  page_desc_t * ptDesc = getPageDescPtr (getPhysicalAddr(pteptr));
  if ((ptDesc->type != PG_L1) && (!disableMMUChecks)) {
    panic ("SVA: MMU: update_l1 not an L1: %lx %lx: %lx\n", pteptr, val, ptDesc->type);
  }

  /*
   * Update the page table with the new mapping.
   */
  __update_mapping(pteptr, val);

  /* Restore interrupts */
  sva_exit_critical (rflags);

  usersva_to_kernel_pcid();

  record_tsc(sva_update_l1_mapping_api, ((uint64_t) sva_read_tsc() - tsc_tmp));
  return;
}

/* 
 * Function: sva_update_l1_mapping()
 *
 * Description:
 *  This function updates a Level-1 Mapping.  In other words, it adds a
 *  a direct translation from a virtual page to a physical page.
 *
 *  This function makes different checks to ensure the mapping
 *  does not bypass the type safety proven by the compiler.
 *
 * Inputs:
 *  pteptr - The location within the L1 page in which the new translation
 *           should be placed.
 *  val    - The new translation to insert into the page table.
 */
void
sva_update_l1_mapping(pte_t * pteptr, page_entry_t val) {
  uint64_t tsc_tmp;
  if(tsc_read_enable_sva)
     tsc_tmp = sva_read_tsc();

  kernel_to_usersva_pcid();
  /*
   * Disable interrupts so that we appear to execute as a single instruction.
   */
  unsigned long rflags = sva_enter_critical();

  /*
   * Ensure that the PTE pointer points to an L1 page table.  If it does not,
   * then report an error.
   */
  page_desc_t * ptDesc = getPageDescPtr(getPhysicalAddr(pteptr));
  if ((ptDesc->type != PG_L1) && (!disableMMUChecks)) {
    panic("SVA: MMU: update_l1 not an L1: %lx %lx: %lx\n", pteptr, val, ptDesc->type);
  }

  /*
   * Update the page table with the new mapping.
   */
  __update_mapping(pteptr, val);

  /* Restore interrupts */
  sva_exit_critical(rflags);

  usersva_to_kernel_pcid();

  record_tsc(sva_update_l1_mapping_api, ((uint64_t) sva_read_tsc() - tsc_tmp));
  return;
}

/*
 * Updates a level2 mapping (a mapping to a l1 page).
 *
 * This function checks that the pages involved in the mapping
 * are correct, ie pmdptr is a level2, and val corresponds to
 * a level1.
 */
void
sva_update_l2_mapping(pde_t * pdePtr, page_entry_t val) {
  uint64_t tsc_tmp;
  if(tsc_read_enable_sva)
     tsc_tmp = sva_read_tsc();

  kernel_to_usersva_pcid();
  /*
   * Disable interrupts so that we appear to execute as a single instruction.
   */
  unsigned long rflags = sva_enter_critical();

  /*
   * Ensure that the PTE pointer points to an L1 page table.  If it does not,
   * then report an error.
   */
  page_desc_t * ptDesc = getPageDescPtr(getPhysicalAddr(pdePtr));
  if ((ptDesc->type != PG_L2) && (!disableMMUChecks)) {
    panic("SVA: MMU: update_l2 not an L2: %lx %lx: type=%lx count=%lx\n", pdePtr, val, ptDesc->type, ptDesc->count);
  }

  /*
   * Update the page mapping.
   */
  __update_mapping(pdePtr, val);

  /* Restore interrupts */
  sva_exit_critical(rflags);
  usersva_to_kernel_pcid();
  record_tsc(sva_update_l2_mapping_api, ((uint64_t) sva_read_tsc() - tsc_tmp));
  return;
}

/*
 * Updates a level3 mapping 
 */
void sva_update_l3_mapping(pdpte_t * pdptePtr, page_entry_t val) {
  uint64_t tsc_tmp;
  if(tsc_read_enable_sva)
     tsc_tmp = sva_read_tsc();

  kernel_to_usersva_pcid();
  /*
   * Disable interrupts so that we appear to execute as a single instruction.
   */
  unsigned long rflags = sva_enter_critical();

  /*
   * Ensure that the PTE pointer points to an L1 page table.  If it does not,
   * then report an error.
   */
  page_desc_t * ptDesc = getPageDescPtr(getPhysicalAddr(pdptePtr));
  if ((ptDesc->type != PG_L3) && (!disableMMUChecks)) {
    panic("SVA: MMU: update_l3 not an L3: %lx %lx: %lx\n", pdptePtr, val, ptDesc->type);
  }

  __update_mapping(pdptePtr, val);

  /* Restore interrupts */
  sva_exit_critical(rflags);

  usersva_to_kernel_pcid();
  record_tsc(sva_update_l3_mapping_api, ((uint64_t) sva_read_tsc() - tsc_tmp));
  return;
}

/*
 * updates a level4 mapping 
 */
void sva_update_l4_mapping (pml4e_t * pml4ePtr, page_entry_t val) {
  uint64_t tsc_tmp;
  if(tsc_read_enable_sva)
     tsc_tmp = sva_read_tsc();

  kernel_to_usersva_pcid();
  /*
   * Disable interrupts so that we appear to execute as a single instruction.
   */
  unsigned long rflags = sva_enter_critical();

  /*
   * Ensure that the PTE pointer points to an L1 page table.  If it does not,
   * then report an error.
   */
  page_desc_t * ptDesc = getPageDescPtr(getPhysicalAddr(pml4ePtr));
  if ((ptDesc->type != PG_L4) && (!disableMMUChecks)) {
    panic("SVA: MMU: update_l4 not an L4: %lx %lx: %lx\n", pml4ePtr, val, ptDesc->type);
  }


  __update_mapping(pml4ePtr, val);

#ifdef SVA_ASID_PG 
  uintptr_t other_cr3 = ptDesc->other_pgPaddr & ~PML4_SWITCH_DISABLE;
  if(other_cr3)
  {
    uintptr_t index = (uintptr_t)pml4ePtr & vmask;
    pml4e_t * kernel_pml4ePtr = (pml4e_t *)((uintptr_t) getVirtual(other_cr3) | index); 
    page_desc_t * kernel_ptDesc = getPageDescPtr(other_cr3);
    if((kernel_ptDesc->type != PG_L4) && (!disableMMUChecks)){
           panic("SVA: MMU: update_l4 kernel or sva version pte not an L4: %lx %lx: %lx\n", kernel_pml4ePtr, val, kernel_ptDesc->type);
    }

    if(((index >> 3) == PML4PML4I) && ((val & PG_FRAME) == (getPhysicalAddr(pml4ePtr) & PG_FRAME)))
        val = other_cr3 | (val & 0xfff);
    __update_mapping(kernel_pml4ePtr, val);
  }
#endif

  /* Restore interrupts */
  sva_exit_critical(rflags);

  usersva_to_kernel_pcid();

  record_tsc(sva_update_l4_mapping_api, ((uint64_t) sva_read_tsc() - tsc_tmp));
  return;
}


/*
 * Function: sva_create_kernel_pml4pg
 *
 * Description:
 *   Record the kernel version pml4 page table page in the page descriptor
 * of the orignal (user/sva version) pml4 page table page. The kernel version 
 * does not have the mappings of ghost memory and SVA internal memory. 
 * Currently, for the pure purpose of measuring the overhead of ASID and 
 * page table manipulation, this kernel version pml4 page table page is entirely 
 * the same as the user/sva version to walk around a problem 
 * due to the feature of x86, which automatically saves interrupt context on one stack upon trap/interrupt.
 *
 * Input:
 *   orig_phys - the original pml4 page table page
 *   kernel_phys  - the kernel version pml4 page table page
 */

void sva_create_kernel_pml4pg(uintptr_t orig_phys, uintptr_t kernel_phys)
{
   page_desc_t * kernel_ptDesc = getPageDescPtr(kernel_phys);
   page_desc_t * usersva_ptDesc = getPageDescPtr(orig_phys);

   kernel_ptDesc->other_pgPaddr = orig_phys;
   usersva_ptDesc->other_pgPaddr = kernel_phys | PML4_SWITCH_DISABLE;

}

void sva_set_kernel_pml4pg_ready(uintptr_t orig_phys)
{
  page_desc_t * usersva_ptDesc = getPageDescPtr(orig_phys);
  usersva_ptDesc->other_pgPaddr = usersva_ptDesc->other_pgPaddr & ~PML4_SWITCH_DISABLE;

}<|MERGE_RESOLUTION|>--- conflicted
+++ resolved
@@ -2162,18 +2162,6 @@
   //protect_paging();
 }
 
-<<<<<<< HEAD
-=======
-static __inline void
-wrmsr(u_int msr, uint64_t newval)
-{
-  uint32_t low, high;
-  low = newval;
-  high = newval >> 32;
-  __asm __volatile("wrmsr" : : "a" (low), "d" (high), "c" (msr));
-}
-
->>>>>>> 30f1ca65
 /* PCID-related functions: 
  * kernel pcid is 1, and user/SVA pcid is 0
  */
